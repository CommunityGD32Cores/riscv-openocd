#include <assert.h>
#include <stdlib.h>
#include <time.h>

#ifdef HAVE_CONFIG_H
#include "config.h"
#endif

#include "target/target.h"
#include "target/algorithm.h"
#include "target/target_type.h"
#include "log.h"
#include "jtag/jtag.h"
#include "target/register.h"
#include "target/breakpoints.h"
#include "helper/time_support.h"
#include "riscv.h"
#include "gdb_regs.h"
#include "rtos/rtos.h"

/**
 * Since almost everything can be accomplish by scanning the dbus register, all
 * functions here assume dbus is already selected. The exception are functions
 * called directly by OpenOCD, which can't assume anything about what's
 * currently in IR. They should set IR to dbus explicitly.
 */

/**
 * Code structure
 *
 * At the bottom of the stack are the OpenOCD JTAG functions:
 *		jtag_add_[id]r_scan
 *		jtag_execute_query
 *		jtag_add_runtest
 *
 * There are a few functions to just instantly shift a register and get its
 * value:
 *		dtmcontrol_scan
 *		idcode_scan
 *		dbus_scan
 *
 * Because doing one scan and waiting for the result is slow, most functions
 * batch up a bunch of dbus writes and then execute them all at once. They use
 * the scans "class" for this:
 *		scans_new
 *		scans_delete
 *		scans_execute
 *		scans_add_...
 * Usually you new(), call a bunch of add functions, then execute() and look
 * at the results by calling scans_get...()
 *
 * Optimized functions will directly use the scans class above, but slightly
 * lazier code will use the cache functions that in turn use the scans
 * functions:
 *		cache_get...
 *		cache_set...
 *		cache_write
 * cache_set... update a local structure, which is then synced to the target
 * with cache_write(). Only Debug RAM words that are actually changed are sent
 * to the target. Afterwards use cache_get... to read results.
 */

#define get_field(reg, mask) (((reg) & (mask)) / ((mask) & ~((mask) << 1)))
#define set_field(reg, mask, val) (((reg) & ~(mask)) | (((val) * ((mask) & ~((mask) << 1))) & (mask)))

#define DIM(x)		(sizeof(x)/sizeof(*x))

/* Constants for legacy SiFive hardware breakpoints. */
#define CSR_BPCONTROL_X			(1<<0)
#define CSR_BPCONTROL_W			(1<<1)
#define CSR_BPCONTROL_R			(1<<2)
#define CSR_BPCONTROL_U			(1<<3)
#define CSR_BPCONTROL_S			(1<<4)
#define CSR_BPCONTROL_H			(1<<5)
#define CSR_BPCONTROL_M			(1<<6)
#define CSR_BPCONTROL_BPMATCH	(0xf<<7)
#define CSR_BPCONTROL_BPACTION	(0xff<<11)

#define DEBUG_ROM_START         0x800
#define DEBUG_ROM_RESUME	(DEBUG_ROM_START + 4)
#define DEBUG_ROM_EXCEPTION	(DEBUG_ROM_START + 8)
#define DEBUG_RAM_START         0x400

#define SETHALTNOT				0x10c

/*** JTAG registers. ***/

#define DTMCONTROL					0x10
#define DTMCONTROL_DBUS_RESET		(1<<16)
#define DTMCONTROL_IDLE				(7<<10)
#define DTMCONTROL_ADDRBITS			(0xf<<4)
#define DTMCONTROL_VERSION			(0xf)

#define DBUS						0x11
#define DBUS_OP_START				0
#define DBUS_OP_SIZE				2
typedef enum {
	DBUS_OP_NOP = 0,
	DBUS_OP_READ = 1,
	DBUS_OP_WRITE = 2
} dbus_op_t;
typedef enum {
	DBUS_STATUS_SUCCESS = 0,
	DBUS_STATUS_FAILED = 2,
	DBUS_STATUS_BUSY = 3
} dbus_status_t;
#define DBUS_DATA_START				2
#define DBUS_DATA_SIZE				34
#define DBUS_ADDRESS_START			36

typedef enum {
	RE_OK,
	RE_FAIL,
	RE_AGAIN
} riscv_error_t;

typedef enum slot {
	SLOT0,
	SLOT1,
	SLOT_LAST,
} slot_t;

/*** Debug Bus registers. ***/

#define DMCONTROL				0x10
#define DMCONTROL_INTERRUPT		(((uint64_t)1)<<33)
#define DMCONTROL_HALTNOT		(((uint64_t)1)<<32)
#define DMCONTROL_BUSERROR		(7<<19)
#define DMCONTROL_SERIAL		(3<<16)
#define DMCONTROL_AUTOINCREMENT	(1<<15)
#define DMCONTROL_ACCESS		(7<<12)
#define DMCONTROL_HARTID		(0x3ff<<2)
#define DMCONTROL_NDRESET		(1<<1)
#define DMCONTROL_FULLRESET		1

#define DMINFO					0x11
#define DMINFO_ABUSSIZE			(0x7fU<<25)
#define DMINFO_SERIALCOUNT		(0xf<<21)
#define DMINFO_ACCESS128		(1<<20)
#define DMINFO_ACCESS64			(1<<19)
#define DMINFO_ACCESS32			(1<<18)
#define DMINFO_ACCESS16			(1<<17)
#define DMINFO_ACCESS8			(1<<16)
#define DMINFO_DRAMSIZE			(0x3f<<10)
#define DMINFO_AUTHENTICATED	(1<<5)
#define DMINFO_AUTHBUSY			(1<<4)
#define DMINFO_AUTHTYPE			(3<<2)
#define DMINFO_VERSION			3

/*** Info about the core being debugged. ***/

#define DBUS_ADDRESS_UNKNOWN	0xffff

#define MAX_HWBPS			16
#define DRAM_CACHE_SIZE		16

uint8_t ir_dtmcontrol[4] = {DTMCONTROL};
struct scan_field select_dtmcontrol = {
	.in_value = NULL,
	.out_value = ir_dtmcontrol
};
uint8_t ir_dbus[4] = {DBUS};
struct scan_field select_dbus = {
	.in_value = NULL,
	.out_value = ir_dbus
};
uint8_t ir_idcode[4] = {0x1};
struct scan_field select_idcode = {
	.in_value = NULL,
	.out_value = ir_idcode
};

bscan_tunnel_type_t bscan_tunnel_type;
int bscan_tunnel_ir_width; /* if zero, then tunneling is not present/active */

uint8_t bscan_zero[4] = {0};
uint8_t bscan_one[4] = {1};

uint8_t ir_user4[4] = {0x23};
struct scan_field select_user4 = {
	.in_value = NULL,
	.out_value = ir_user4
};


uint8_t bscan_tunneled_ir_width[4] = {5};  /* overridden by assignment in riscv_init_target */
struct scan_field _bscan_tunnel_data_register_select_dmi[] = {
		{
			.num_bits = 3,
			.out_value = bscan_zero,
			.in_value = NULL,
		},
		{
			.num_bits = 5, /* initialized in riscv_init_target to ir width of DM */
			.out_value = ir_dbus,
			.in_value = NULL,
		},
		{
			.num_bits = 7,
			.out_value = bscan_tunneled_ir_width,
			.in_value = NULL,
		},
		{
			.num_bits = 1,
			.out_value = bscan_zero,
			.in_value = NULL,
		}
};

struct scan_field _bscan_tunnel_nested_tap_select_dmi[] = {
		{
			.num_bits = 1,
			.out_value = bscan_zero,
			.in_value = NULL,
		},
		{
			.num_bits = 7,
			.out_value = bscan_tunneled_ir_width,
			.in_value = NULL,
		},
		{
			.num_bits = 0, /* initialized in riscv_init_target to ir width of DM */
			.out_value = ir_dbus,
			.in_value = NULL,
		},
		{
			.num_bits = 3,
			.out_value = bscan_zero,
			.in_value = NULL,
		}
};
struct scan_field *bscan_tunnel_nested_tap_select_dmi = _bscan_tunnel_nested_tap_select_dmi;
uint32_t bscan_tunnel_nested_tap_select_dmi_num_fields = DIM(_bscan_tunnel_nested_tap_select_dmi);

struct scan_field *bscan_tunnel_data_register_select_dmi = _bscan_tunnel_data_register_select_dmi;
uint32_t bscan_tunnel_data_register_select_dmi_num_fields = DIM(_bscan_tunnel_data_register_select_dmi);

struct trigger {
	uint64_t address;
	uint32_t length;
	uint64_t mask;
	uint64_t value;
	bool read, write, execute;
	int unique_id;
};

/* Wall-clock timeout for a command/access. Settable via RISC-V Target commands.*/
int riscv_command_timeout_sec = DEFAULT_COMMAND_TIMEOUT_SEC;

/* Wall-clock timeout after reset. Settable via RISC-V Target commands.*/
int riscv_reset_timeout_sec = DEFAULT_RESET_TIMEOUT_SEC;

bool riscv_prefer_sba;
bool riscv_enable_virt2phys = true;
bool riscv_ebreakm = true;
bool riscv_ebreaks = true;
bool riscv_ebreaku = true;

bool riscv_enable_virtual;

typedef struct {
	uint16_t low, high;
} range_t;

/* In addition to the ones in the standard spec, we'll also expose additional
 * CSRs in this list.
 * The list is either NULL, or a series of ranges (inclusive), terminated with
 * 1,0. */
range_t *expose_csr;
/* Same, but for custom registers. */
range_t *expose_custom;

static enum {
	RO_NORMAL,
	RO_REVERSED
} resume_order;

virt2phys_info_t sv32 = {
	.name = "Sv32",
	.va_bits = 32,
	.level = 2,
	.pte_shift = 2,
	.vpn_shift = {12, 22},
	.vpn_mask = {0x3ff, 0x3ff},
	.pte_ppn_shift = {10, 20},
	.pte_ppn_mask = {0x3ff, 0xfff},
	.pa_ppn_shift = {12, 22},
	.pa_ppn_mask = {0x3ff, 0xfff},
};

virt2phys_info_t sv39 = {
	.name = "Sv39",
	.va_bits = 39,
	.level = 3,
	.pte_shift = 3,
	.vpn_shift = {12, 21, 30},
	.vpn_mask = {0x1ff, 0x1ff, 0x1ff},
	.pte_ppn_shift = {10, 19, 28},
	.pte_ppn_mask = {0x1ff, 0x1ff, 0x3ffffff},
	.pa_ppn_shift = {12, 21, 30},
	.pa_ppn_mask = {0x1ff, 0x1ff, 0x3ffffff},
};

virt2phys_info_t sv48 = {
	.name = "Sv48",
	.va_bits = 48,
	.level = 4,
	.pte_shift = 3,
	.vpn_shift = {12, 21, 30, 39},
	.vpn_mask = {0x1ff, 0x1ff, 0x1ff, 0x1ff},
	.pte_ppn_shift = {10, 19, 28, 37},
	.pte_ppn_mask = {0x1ff, 0x1ff, 0x1ff, 0x1ffff},
	.pa_ppn_shift = {12, 21, 30, 39},
	.pa_ppn_mask = {0x1ff, 0x1ff, 0x1ff, 0x1ffff},
};

static int riscv_resume_go_all_harts(struct target *target);

void select_dmi_via_bscan(struct target *target)
{
	jtag_add_ir_scan(target->tap, &select_user4, TAP_IDLE);
	if (bscan_tunnel_type == BSCAN_TUNNEL_DATA_REGISTER)
		jtag_add_dr_scan(target->tap, bscan_tunnel_data_register_select_dmi_num_fields,
										bscan_tunnel_data_register_select_dmi, TAP_IDLE);
	else /* BSCAN_TUNNEL_NESTED_TAP */
		jtag_add_dr_scan(target->tap, bscan_tunnel_nested_tap_select_dmi_num_fields,
										bscan_tunnel_nested_tap_select_dmi, TAP_IDLE);
}

uint32_t dtmcontrol_scan_via_bscan(struct target *target, uint32_t out)
{
	/* On BSCAN TAP: Select IR=USER4, issue tunneled IR scan via BSCAN TAP's DR */
	uint8_t tunneled_ir_width[4] = {bscan_tunnel_ir_width};
	uint8_t tunneled_dr_width[4] = {32};
	uint8_t out_value[5] = {0};
	uint8_t in_value[5] = {0};

	buf_set_u32(out_value, 0, 32, out);
	struct scan_field tunneled_ir[4] = {};
	struct scan_field tunneled_dr[4] = {};

	if (bscan_tunnel_type == BSCAN_TUNNEL_DATA_REGISTER) {
		tunneled_ir[0].num_bits = 3;
		tunneled_ir[0].out_value = bscan_zero;
		tunneled_ir[0].in_value = NULL;
		tunneled_ir[1].num_bits = bscan_tunnel_ir_width;
		tunneled_ir[1].out_value = ir_dtmcontrol;
		tunneled_ir[1].in_value = NULL;
		tunneled_ir[2].num_bits = 7;
		tunneled_ir[2].out_value = tunneled_ir_width;
		tunneled_ir[2].in_value = NULL;
		tunneled_ir[3].num_bits = 1;
		tunneled_ir[3].out_value = bscan_zero;
		tunneled_ir[3].in_value = NULL;

		tunneled_dr[0].num_bits = 3;
		tunneled_dr[0].out_value = bscan_zero;
		tunneled_dr[0].in_value = NULL;
		tunneled_dr[1].num_bits = 32+1;
		tunneled_dr[1].out_value = out_value;
		tunneled_dr[1].in_value = in_value;
		tunneled_dr[2].num_bits = 7;
		tunneled_dr[2].out_value = tunneled_dr_width;
		tunneled_dr[2].in_value = NULL;
		tunneled_dr[3].num_bits = 1;
		tunneled_dr[3].out_value = bscan_one;
		tunneled_dr[3].in_value = NULL;
	} else{
		/* BSCAN_TUNNEL_NESTED_TAP */
		tunneled_ir[3].num_bits = 3;
		tunneled_ir[3].out_value = bscan_zero;
		tunneled_ir[3].in_value = NULL;
		tunneled_ir[2].num_bits = bscan_tunnel_ir_width;
		tunneled_ir[2].out_value = ir_dtmcontrol;
		tunneled_ir[1].in_value = NULL;
		tunneled_ir[1].num_bits = 7;
		tunneled_ir[1].out_value = tunneled_ir_width;
		tunneled_ir[2].in_value = NULL;
		tunneled_ir[0].num_bits = 1;
		tunneled_ir[0].out_value = bscan_zero;
		tunneled_ir[0].in_value = NULL;

		tunneled_dr[3].num_bits = 3;
		tunneled_dr[3].out_value = bscan_zero;
		tunneled_dr[3].in_value = NULL;
		tunneled_dr[2].num_bits = 32+1;
		tunneled_dr[2].out_value = out_value;
		tunneled_dr[2].in_value = in_value;
		tunneled_dr[1].num_bits = 7;
		tunneled_dr[1].out_value = tunneled_dr_width;
		tunneled_dr[1].in_value = NULL;
		tunneled_dr[0].num_bits = 1;
		tunneled_dr[0].out_value = bscan_one;
		tunneled_dr[0].in_value = NULL;
	}
	jtag_add_ir_scan(target->tap, &select_user4, TAP_IDLE);
	jtag_add_dr_scan(target->tap, DIM(tunneled_ir), tunneled_ir, TAP_IDLE);
	jtag_add_dr_scan(target->tap, DIM(tunneled_dr), tunneled_dr, TAP_IDLE);
	select_dmi_via_bscan(target);

	int retval = jtag_execute_queue();
	if (retval != ERROR_OK) {
		LOG_ERROR("failed jtag scan: %d", retval);
		return retval;
	}
	/* Note the starting offset is bit 1, not bit 0.  In BSCAN tunnel, there is a one-bit TCK skew between
	   output and input */
	uint32_t in = buf_get_u32(in_value, 1, 32);
	LOG_DEBUG("DTMCS: 0x%x -> 0x%x", out, in);

	return in;
}



static uint32_t dtmcontrol_scan(struct target *target, uint32_t out)
{
	struct scan_field field;
	uint8_t in_value[4];
	uint8_t out_value[4] = { 0 };

	if (bscan_tunnel_ir_width != 0)
		return dtmcontrol_scan_via_bscan(target, out);


	buf_set_u32(out_value, 0, 32, out);

	jtag_add_ir_scan(target->tap, &select_dtmcontrol, TAP_IDLE);

	field.num_bits = 32;
	field.out_value = out_value;
	field.in_value = in_value;
	jtag_add_dr_scan(target->tap, 1, &field, TAP_IDLE);

	/* Always return to dbus. */
	jtag_add_ir_scan(target->tap, &select_dbus, TAP_IDLE);

	int retval = jtag_execute_queue();
	if (retval != ERROR_OK) {
		LOG_ERROR("failed jtag scan: %d", retval);
		return retval;
	}

	uint32_t in = buf_get_u32(field.in_value, 0, 32);
	LOG_DEBUG("DTMCONTROL: 0x%x -> 0x%x", out, in);

	return in;
}

static struct target_type *get_target_type(struct target *target)
{
	riscv_info_t *info = (riscv_info_t *) target->arch_info;

	if (!info) {
		LOG_ERROR("Target has not been initialized");
		return NULL;
	}

	switch (info->dtm_version) {
		case 0:
			return &riscv011_target;
		case 1:
			return &riscv013_target;
		default:
			LOG_ERROR("Unsupported DTM version: %d", info->dtm_version);
			return NULL;
	}
}

static int riscv_init_target(struct command_context *cmd_ctx,
		struct target *target)
{
	LOG_DEBUG("riscv_init_target()");
	target->arch_info = calloc(1, sizeof(riscv_info_t));
	if (!target->arch_info)
		return ERROR_FAIL;
	riscv_info_t *info = (riscv_info_t *) target->arch_info;
	riscv_info_init(target, info);
	info->cmd_ctx = cmd_ctx;

	select_dtmcontrol.num_bits = target->tap->ir_length;
	select_dbus.num_bits = target->tap->ir_length;
	select_idcode.num_bits = target->tap->ir_length;

	if (bscan_tunnel_ir_width != 0) {
		select_user4.num_bits = target->tap->ir_length;
		bscan_tunneled_ir_width[0] = bscan_tunnel_ir_width;
		if (bscan_tunnel_type == BSCAN_TUNNEL_DATA_REGISTER)
			bscan_tunnel_data_register_select_dmi[1].num_bits = bscan_tunnel_ir_width;
		else /* BSCAN_TUNNEL_NESTED_TAP */
			bscan_tunnel_nested_tap_select_dmi[2].num_bits = bscan_tunnel_ir_width;
	}

	riscv_semihosting_init(target);

	target->debug_reason = DBG_REASON_DBGRQ;

	return ERROR_OK;
}

static void riscv_free_registers(struct target *target)
{
	/* Free the shared structure use for most registers. */
	if (target->reg_cache) {
		if (target->reg_cache->reg_list) {
			if (target->reg_cache->reg_list[0].arch_info)
				free(target->reg_cache->reg_list[0].arch_info);
			/* Free the ones we allocated separately. */
			for (unsigned i = GDB_REGNO_COUNT; i < target->reg_cache->num_regs; i++)
				free(target->reg_cache->reg_list[i].arch_info);
			free(target->reg_cache->reg_list);
		}
		free(target->reg_cache);
	}
}

static void riscv_deinit_target(struct target *target)
{
	LOG_DEBUG("riscv_deinit_target()");
	struct target_type *tt = get_target_type(target);
	if (tt) {
		tt->deinit_target(target);
		riscv_info_t *info = (riscv_info_t *) target->arch_info;
		free(info->reg_names);
		free(info);
	}

	riscv_free_registers(target);

	target->arch_info = NULL;
}

static void trigger_from_breakpoint(struct trigger *trigger,
		const struct breakpoint *breakpoint)
{
	trigger->address = breakpoint->address;
	trigger->length = breakpoint->length;
	trigger->mask = ~0LL;
	trigger->read = false;
	trigger->write = false;
	trigger->execute = true;
	/* unique_id is unique across both breakpoints and watchpoints. */
	trigger->unique_id = breakpoint->unique_id;
}

static int maybe_add_trigger_t1(struct target *target, unsigned hartid,
		struct trigger *trigger, uint64_t tdata1)
{
	RISCV_INFO(r);

	const uint32_t bpcontrol_x = 1<<0;
	const uint32_t bpcontrol_w = 1<<1;
	const uint32_t bpcontrol_r = 1<<2;
	const uint32_t bpcontrol_u = 1<<3;
	const uint32_t bpcontrol_s = 1<<4;
	const uint32_t bpcontrol_h = 1<<5;
	const uint32_t bpcontrol_m = 1<<6;
	const uint32_t bpcontrol_bpmatch = 0xf << 7;
	const uint32_t bpcontrol_bpaction = 0xff << 11;

	if (tdata1 & (bpcontrol_r | bpcontrol_w | bpcontrol_x)) {
		/* Trigger is already in use, presumably by user code. */
		return ERROR_TARGET_RESOURCE_NOT_AVAILABLE;
	}

	tdata1 = set_field(tdata1, bpcontrol_r, trigger->read);
	tdata1 = set_field(tdata1, bpcontrol_w, trigger->write);
	tdata1 = set_field(tdata1, bpcontrol_x, trigger->execute);
	tdata1 = set_field(tdata1, bpcontrol_u,
			!!(r->misa[hartid] & (1 << ('U' - 'A'))));
	tdata1 = set_field(tdata1, bpcontrol_s,
			!!(r->misa[hartid] & (1 << ('S' - 'A'))));
	tdata1 = set_field(tdata1, bpcontrol_h,
			!!(r->misa[hartid] & (1 << ('H' - 'A'))));
	tdata1 |= bpcontrol_m;
	tdata1 = set_field(tdata1, bpcontrol_bpmatch, 0); /* exact match */
	tdata1 = set_field(tdata1, bpcontrol_bpaction, 0); /* cause bp exception */

	riscv_set_register_on_hart(target, hartid, GDB_REGNO_TDATA1, tdata1);

	riscv_reg_t tdata1_rb;
	if (riscv_get_register_on_hart(target, &tdata1_rb, hartid,
				GDB_REGNO_TDATA1) != ERROR_OK)
		return ERROR_FAIL;
	LOG_DEBUG("tdata1=0x%" PRIx64, tdata1_rb);

	if (tdata1 != tdata1_rb) {
		LOG_DEBUG("Trigger doesn't support what we need; After writing 0x%"
				PRIx64 " to tdata1 it contains 0x%" PRIx64,
				tdata1, tdata1_rb);
		riscv_set_register_on_hart(target, hartid, GDB_REGNO_TDATA1, 0);
		return ERROR_TARGET_RESOURCE_NOT_AVAILABLE;
	}

	riscv_set_register_on_hart(target, hartid, GDB_REGNO_TDATA2, trigger->address);

	return ERROR_OK;
}

static int maybe_add_trigger_t2(struct target *target, unsigned hartid,
		struct trigger *trigger, uint64_t tdata1)
{
	RISCV_INFO(r);

	/* tselect is already set */
	if (tdata1 & (MCONTROL_EXECUTE | MCONTROL_STORE | MCONTROL_LOAD)) {
		/* Trigger is already in use, presumably by user code. */
		return ERROR_TARGET_RESOURCE_NOT_AVAILABLE;
	}

	/* address/data match trigger */
	tdata1 |= MCONTROL_DMODE(riscv_xlen(target));
	tdata1 = set_field(tdata1, MCONTROL_ACTION,
			MCONTROL_ACTION_DEBUG_MODE);
	tdata1 = set_field(tdata1, MCONTROL_MATCH, MCONTROL_MATCH_EQUAL);
	tdata1 |= MCONTROL_M;
	if (r->misa[hartid] & (1 << ('H' - 'A')))
		tdata1 |= MCONTROL_H;
	if (r->misa[hartid] & (1 << ('S' - 'A')))
		tdata1 |= MCONTROL_S;
	if (r->misa[hartid] & (1 << ('U' - 'A')))
		tdata1 |= MCONTROL_U;

	if (trigger->execute)
		tdata1 |= MCONTROL_EXECUTE;
	if (trigger->read)
		tdata1 |= MCONTROL_LOAD;
	if (trigger->write)
		tdata1 |= MCONTROL_STORE;

	riscv_set_register_on_hart(target, hartid, GDB_REGNO_TDATA1, tdata1);

	uint64_t tdata1_rb;
	int result = riscv_get_register_on_hart(target, &tdata1_rb, hartid, GDB_REGNO_TDATA1);
	if (result != ERROR_OK)
		return result;
	LOG_DEBUG("tdata1=0x%" PRIx64, tdata1_rb);

	if (tdata1 != tdata1_rb) {
		LOG_DEBUG("Trigger doesn't support what we need; After writing 0x%"
				PRIx64 " to tdata1 it contains 0x%" PRIx64,
				tdata1, tdata1_rb);
		riscv_set_register_on_hart(target, hartid, GDB_REGNO_TDATA1, 0);
		return ERROR_TARGET_RESOURCE_NOT_AVAILABLE;
	}

	riscv_set_register_on_hart(target, hartid, GDB_REGNO_TDATA2, trigger->address);

	return ERROR_OK;
}

static int add_trigger(struct target *target, struct trigger *trigger)
{
	RISCV_INFO(r);

	if (riscv_enumerate_triggers(target) != ERROR_OK)
		return ERROR_FAIL;

	/* In RTOS mode, we need to set the same trigger in the same slot on every
	 * hart, to keep up the illusion that each hart is a thread running on the
	 * same core. */

	/* Otherwise, we just set the trigger on the one hart this target deals
	 * with. */

	riscv_reg_t tselect[RISCV_MAX_HARTS];

	int first_hart = -1;
	for (int hartid = 0; hartid < riscv_count_harts(target); ++hartid) {
		if (!riscv_hart_enabled(target, hartid))
			continue;
		if (first_hart < 0)
			first_hart = hartid;
		int result = riscv_get_register_on_hart(target, &tselect[hartid],
				hartid, GDB_REGNO_TSELECT);
		if (result != ERROR_OK)
			return result;
	}
	assert(first_hart >= 0);

	unsigned int i;
	for (i = 0; i < r->trigger_count[first_hart]; i++) {
		if (r->trigger_unique_id[i] != -1)
			continue;

		riscv_set_register_on_hart(target, first_hart, GDB_REGNO_TSELECT, i);

		uint64_t tdata1;
		int result = riscv_get_register_on_hart(target, &tdata1, first_hart,
				GDB_REGNO_TDATA1);
		if (result != ERROR_OK)
			return result;
		int type = get_field(tdata1, MCONTROL_TYPE(riscv_xlen(target)));

		result = ERROR_OK;
		for (int hartid = first_hart; hartid < riscv_count_harts(target); ++hartid) {
			if (!riscv_hart_enabled(target, hartid))
				continue;
			if (hartid > first_hart)
				riscv_set_register_on_hart(target, hartid, GDB_REGNO_TSELECT, i);
			switch (type) {
				case 1:
					result = maybe_add_trigger_t1(target, hartid, trigger, tdata1);
					break;
				case 2:
					result = maybe_add_trigger_t2(target, hartid, trigger, tdata1);
					break;
				default:
					LOG_DEBUG("trigger %d has unknown type %d", i, type);
					continue;
			}

			if (result != ERROR_OK)
				continue;
		}

		if (result != ERROR_OK)
			continue;

		LOG_DEBUG("[%d] Using trigger %d (type %d) for bp %d", target->coreid,
				i, type, trigger->unique_id);
		r->trigger_unique_id[i] = trigger->unique_id;
		break;
	}

	for (int hartid = first_hart; hartid < riscv_count_harts(target); ++hartid) {
		if (!riscv_hart_enabled(target, hartid))
			continue;
		riscv_set_register_on_hart(target, hartid, GDB_REGNO_TSELECT,
				tselect[hartid]);
	}

	if (i >= r->trigger_count[first_hart]) {
		LOG_ERROR("Couldn't find an available hardware trigger.");
		return ERROR_TARGET_RESOURCE_NOT_AVAILABLE;
	}

	return ERROR_OK;
}

int riscv_add_breakpoint(struct target *target, struct breakpoint *breakpoint)
{
	LOG_DEBUG("[%d] @0x%" TARGET_PRIxADDR, target->coreid, breakpoint->address);
	assert(breakpoint);
	if (breakpoint->type == BKPT_SOFT) {
		/** @todo check RVC for size/alignment */
		if (!(breakpoint->length == 4 || breakpoint->length == 2)) {
			LOG_ERROR("Invalid breakpoint length %d", breakpoint->length);
			return ERROR_FAIL;
		}

		if (0 != (breakpoint->address % 2)) {
			LOG_ERROR("Invalid breakpoint alignment for address 0x%" TARGET_PRIxADDR, breakpoint->address);
			return ERROR_FAIL;
		}

		if (target_read_memory(target, breakpoint->address, 2, breakpoint->length / 2,
					breakpoint->orig_instr) != ERROR_OK) {
			LOG_ERROR("Failed to read original instruction at 0x%" TARGET_PRIxADDR,
					breakpoint->address);
			return ERROR_FAIL;
		}

		uint8_t buff[4] = { 0 };
		buf_set_u32(buff, 0, breakpoint->length * CHAR_BIT, breakpoint->length == 4 ? ebreak() : ebreak_c());
		int const retval = target_write_memory(target, breakpoint->address, 2, breakpoint->length / 2, buff);

		if (retval != ERROR_OK) {
			LOG_ERROR("Failed to write %d-byte breakpoint instruction at 0x%"
					TARGET_PRIxADDR, breakpoint->length, breakpoint->address);
			return ERROR_FAIL;
		}

	} else if (breakpoint->type == BKPT_HARD) {
		struct trigger trigger;
		trigger_from_breakpoint(&trigger, breakpoint);
		int const result = add_trigger(target, &trigger);
		if (result != ERROR_OK)
			return result;
	} else {
		LOG_INFO("OpenOCD only supports hardware and software breakpoints.");
		return ERROR_TARGET_RESOURCE_NOT_AVAILABLE;
	}

	breakpoint->set = true;
	return ERROR_OK;
}

static int remove_trigger(struct target *target, struct trigger *trigger)
{
	RISCV_INFO(r);

	if (riscv_enumerate_triggers(target) != ERROR_OK)
		return ERROR_FAIL;

	int first_hart = -1;
	for (int hartid = 0; hartid < riscv_count_harts(target); ++hartid) {
		if (!riscv_hart_enabled(target, hartid))
			continue;
		if (first_hart < 0) {
			first_hart = hartid;
			break;
		}
	}
	assert(first_hart >= 0);

	unsigned int i;
	for (i = 0; i < r->trigger_count[first_hart]; i++) {
		if (r->trigger_unique_id[i] == trigger->unique_id)
			break;
	}
	if (i >= r->trigger_count[first_hart]) {
		LOG_ERROR("Couldn't find the hardware resources used by hardware "
				"trigger.");
		return ERROR_FAIL;
	}
	LOG_DEBUG("[%d] Stop using resource %d for bp %d", target->coreid, i,
			trigger->unique_id);
	for (int hartid = first_hart; hartid < riscv_count_harts(target); ++hartid) {
		if (!riscv_hart_enabled(target, hartid))
			continue;
		riscv_reg_t tselect;
		int result = riscv_get_register_on_hart(target, &tselect, hartid, GDB_REGNO_TSELECT);
		if (result != ERROR_OK)
			return result;
		riscv_set_register_on_hart(target, hartid, GDB_REGNO_TSELECT, i);
		riscv_set_register_on_hart(target, hartid, GDB_REGNO_TDATA1, 0);
		riscv_set_register_on_hart(target, hartid, GDB_REGNO_TSELECT, tselect);
	}
	r->trigger_unique_id[i] = -1;

	return ERROR_OK;
}

int riscv_remove_breakpoint(struct target *target,
		struct breakpoint *breakpoint)
{
	if (breakpoint->type == BKPT_SOFT) {
		if (target_write_memory(target, breakpoint->address, 2, breakpoint->length / 2,
					breakpoint->orig_instr) != ERROR_OK) {
			LOG_ERROR("Failed to restore instruction for %d-byte breakpoint at "
					"0x%" TARGET_PRIxADDR, breakpoint->length, breakpoint->address);
			return ERROR_FAIL;
		}

	} else if (breakpoint->type == BKPT_HARD) {
		struct trigger trigger;
		trigger_from_breakpoint(&trigger, breakpoint);
		int result = remove_trigger(target, &trigger);
		if (result != ERROR_OK)
			return result;

	} else {
		LOG_INFO("OpenOCD only supports hardware and software breakpoints.");
		return ERROR_TARGET_RESOURCE_NOT_AVAILABLE;
	}

	breakpoint->set = false;

	return ERROR_OK;
}

static void trigger_from_watchpoint(struct trigger *trigger,
		const struct watchpoint *watchpoint)
{
	trigger->address = watchpoint->address;
	trigger->length = watchpoint->length;
	trigger->mask = watchpoint->mask;
	trigger->value = watchpoint->value;
	trigger->read = (watchpoint->rw == WPT_READ || watchpoint->rw == WPT_ACCESS);
	trigger->write = (watchpoint->rw == WPT_WRITE || watchpoint->rw == WPT_ACCESS);
	trigger->execute = false;
	/* unique_id is unique across both breakpoints and watchpoints. */
	trigger->unique_id = watchpoint->unique_id;
}

int riscv_add_watchpoint(struct target *target, struct watchpoint *watchpoint)
{
	struct trigger trigger;
	trigger_from_watchpoint(&trigger, watchpoint);

	int result = add_trigger(target, &trigger);
	if (result != ERROR_OK)
		return result;
	watchpoint->set = true;

	return ERROR_OK;
}

int riscv_remove_watchpoint(struct target *target,
		struct watchpoint *watchpoint)
{
	LOG_DEBUG("[%d] @0x%" TARGET_PRIxADDR, target->coreid, watchpoint->address);

	struct trigger trigger;
	trigger_from_watchpoint(&trigger, watchpoint);

	int result = remove_trigger(target, &trigger);
	if (result != ERROR_OK)
		return result;
	watchpoint->set = false;

	return ERROR_OK;
}

/* Sets *hit_watchpoint to the first watchpoint identified as causing the
 * current halt.
 *
 * The GDB server uses this information to tell GDB what data address has
 * been hit, which enables GDB to print the hit variable along with its old
 * and new value. */
int riscv_hit_watchpoint(struct target *target, struct watchpoint **hit_watchpoint)
{
	struct watchpoint *wp = target->watchpoints;

	if (riscv_rtos_enabled(target))
		riscv_set_current_hartid(target, target->rtos->current_thread - 1);
	LOG_DEBUG("Current hartid = %d", riscv_current_hartid(target));

	/*TODO instead of disassembling the instruction that we think caused the
	 * trigger, check the hit bit of each watchpoint first. The hit bit is
	 * simpler and more reliable to check but as it is optional and relatively
	 * new, not all hardware will implement it  */
	riscv_reg_t dpc;
	riscv_get_register(target, &dpc, GDB_REGNO_DPC);
	const uint8_t length = 4;
	LOG_DEBUG("dpc is 0x%" PRIx64, dpc);

	/* fetch the instruction at dpc */
	uint8_t buffer[length];
	if (target_read_buffer(target, dpc, length, buffer) != ERROR_OK) {
		LOG_ERROR("Failed to read instruction at dpc 0x%" PRIx64, dpc);
		return ERROR_FAIL;
	}

	uint32_t instruction = 0;

	for (int i = 0; i < length; i++) {
		LOG_DEBUG("Next byte is %x", buffer[i]);
		instruction += (buffer[i] << 8 * i);
	}
	LOG_DEBUG("Full instruction is %x", instruction);

	/* find out which memory address is accessed by the instruction at dpc */
	/* opcode is first 7 bits of the instruction */
	uint8_t opcode = instruction & 0x7F;
	uint32_t rs1;
	int16_t imm;
	riscv_reg_t mem_addr;

	if (opcode == MATCH_LB || opcode == MATCH_SB) {
		rs1 = (instruction & 0xf8000) >> 15;
		riscv_get_register(target, &mem_addr, rs1);

		if (opcode == MATCH_SB) {
			LOG_DEBUG("%x is store instruction", instruction);
			imm = ((instruction & 0xf80) >> 7) | ((instruction & 0xfe000000) >> 20);
		} else {
			LOG_DEBUG("%x is load instruction", instruction);
			imm = (instruction & 0xfff00000) >> 20;
		}
		/* sign extend 12-bit imm to 16-bits */
		if (imm & (1 << 11))
			imm |= 0xf000;
		mem_addr += imm;
		LOG_DEBUG("memory address=0x%" PRIx64, mem_addr);
	} else {
		LOG_DEBUG("%x is not a RV32I load or store", instruction);
		return ERROR_FAIL;
	}

	while (wp) {
		/*TODO support length/mask */
		if (wp->address == mem_addr) {
			*hit_watchpoint = wp;
			LOG_DEBUG("Hit address=%" TARGET_PRIxADDR, wp->address);
			return ERROR_OK;
		}
		wp = wp->next;
	}

	/* No match found - either we hit a watchpoint caused by an instruction that
	 * this function does not yet disassemble, or we hit a breakpoint.
	 *
	 * OpenOCD will behave as if this function had never been implemented i.e.
	 * report the halt to GDB with no address information. */
	return ERROR_FAIL;
}


static int oldriscv_step(struct target *target, int current, uint32_t address,
		int handle_breakpoints)
{
	struct target_type *tt = get_target_type(target);
	return tt->step(target, current, address, handle_breakpoints);
}

static int old_or_new_riscv_step(struct target *target, int current,
		target_addr_t address, int handle_breakpoints)
{
	RISCV_INFO(r);
	LOG_DEBUG("handle_breakpoints=%d", handle_breakpoints);
	if (r->is_halted == NULL)
		return oldriscv_step(target, current, address, handle_breakpoints);
	else
		return riscv_openocd_step(target, current, address, handle_breakpoints);
}


static int riscv_examine(struct target *target)
{
	LOG_DEBUG("riscv_examine()");
	if (target_was_examined(target)) {
		LOG_DEBUG("Target was already examined.");
		return ERROR_OK;
	}

	/* Don't need to select dbus, since the first thing we do is read dtmcontrol. */

	riscv_info_t *info = (riscv_info_t *) target->arch_info;
	uint32_t dtmcontrol = dtmcontrol_scan(target, 0);
	LOG_DEBUG("dtmcontrol=0x%x", dtmcontrol);
	info->dtm_version = get_field(dtmcontrol, DTMCONTROL_VERSION);
	LOG_DEBUG("  version=0x%x", info->dtm_version);

	struct target_type *tt = get_target_type(target);
	if (tt == NULL)
		return ERROR_FAIL;

	int result = tt->init_target(info->cmd_ctx, target);
	if (result != ERROR_OK)
		return result;

	return tt->examine(target);
}

static int oldriscv_poll(struct target *target)
{
	struct target_type *tt = get_target_type(target);
	return tt->poll(target);
}

static int old_or_new_riscv_poll(struct target *target)
{
	RISCV_INFO(r);
	if (r->is_halted == NULL)
		return oldriscv_poll(target);
	else
		return riscv_openocd_poll(target);
}

int halt_prep(struct target *target)
{
	RISCV_INFO(r);
	for (int i = 0; i < riscv_count_harts(target); ++i) {
		if (!riscv_hart_enabled(target, i))
			continue;

		LOG_DEBUG("[%s] prep hart, debug_reason=%d", target_name(target),
				  target->debug_reason);
		if (riscv_set_current_hartid(target, i) != ERROR_OK)
			return ERROR_FAIL;
		if (riscv_is_halted(target)) {
			LOG_DEBUG("Hart %d is already halted (reason=%d).", i,
					  target->debug_reason);
		} else {
			if (r->halt_prep(target) != ERROR_OK)
				return ERROR_FAIL;
			r->prepped = true;
		}
	}
	return ERROR_OK;
}

int riscv_halt_go_all_harts(struct target *target)
{
	RISCV_INFO(r);
	for (int i = 0; i < riscv_count_harts(target); ++i) {
		if (!riscv_hart_enabled(target, i))
			continue;

		if (riscv_set_current_hartid(target, i) != ERROR_OK)
			return ERROR_FAIL;
		if (riscv_is_halted(target)) {
			LOG_DEBUG("Hart %d is already halted.", i);
		} else {
			if (r->halt_go(target) != ERROR_OK)
				return ERROR_FAIL;
		}
	}

	riscv_invalidate_register_cache(target);

	return ERROR_OK;
}

int halt_go(struct target *target)
{
	riscv_info_t *r = riscv_info(target);
	int result;
	if (r->is_halted == NULL) {
		struct target_type *tt = get_target_type(target);
		result = tt->halt(target);
	} else {
		result = riscv_halt_go_all_harts(target);
	}
	target->state = TARGET_HALTED;
	if (target->debug_reason == DBG_REASON_NOTHALTED)
		target->debug_reason = DBG_REASON_DBGRQ;

	return result;
}

static int halt_finish(struct target *target)
{
	return target_call_event_callbacks(target, TARGET_EVENT_HALTED);
}

int riscv_halt(struct target *target)
{
	RISCV_INFO(r);

	if (r->is_halted == NULL) {
		struct target_type *tt = get_target_type(target);
		return tt->halt(target);
	}

	LOG_DEBUG("[%d] halting all harts", target->coreid);

	int result = ERROR_OK;
	if (target->smp) {
		for (struct target_list *tlist = target->head; tlist; tlist = tlist->next) {
			struct target *t = tlist->target;
			if (halt_prep(t) != ERROR_OK)
				result = ERROR_FAIL;
		}

		for (struct target_list *tlist = target->head; tlist; tlist = tlist->next) {
			struct target *t = tlist->target;
			riscv_info_t *i = riscv_info(t);
			if (i->prepped) {
				if (halt_go(t) != ERROR_OK)
					result = ERROR_FAIL;
			}
		}

		for (struct target_list *tlist = target->head; tlist; tlist = tlist->next) {
			struct target *t = tlist->target;
			if (halt_finish(t) != ERROR_OK)
				return ERROR_FAIL;
		}

	} else {
		if (halt_prep(target) != ERROR_OK)
			result = ERROR_FAIL;
		if (halt_go(target) != ERROR_OK)
			result = ERROR_FAIL;
		if (halt_finish(target) != ERROR_OK)
			return ERROR_FAIL;
	}

	if (riscv_rtos_enabled(target)) {
		if (r->rtos_hartid != -1) {
			LOG_DEBUG("halt requested on RTOS hartid %d", r->rtos_hartid);
			target->rtos->current_threadid = r->rtos_hartid + 1;
			target->rtos->current_thread = r->rtos_hartid + 1;
		} else
			LOG_DEBUG("halt requested, but no known RTOS hartid");
	}

	return result;
}

static int riscv_assert_reset(struct target *target)
{
	LOG_DEBUG("[%d]", target->coreid);
	struct target_type *tt = get_target_type(target);
	riscv_invalidate_register_cache(target);
	return tt->assert_reset(target);
}

static int riscv_deassert_reset(struct target *target)
{
	LOG_DEBUG("[%d]", target->coreid);
	struct target_type *tt = get_target_type(target);
	return tt->deassert_reset(target);
}

int riscv_resume_prep_all_harts(struct target *target)
{
	RISCV_INFO(r);
	for (int i = 0; i < riscv_count_harts(target); ++i) {
		if (!riscv_hart_enabled(target, i))
			continue;

		LOG_DEBUG("prep hart %d", i);
		if (riscv_set_current_hartid(target, i) != ERROR_OK)
			return ERROR_FAIL;
		if (riscv_is_halted(target)) {
			if (r->resume_prep(target) != ERROR_OK)
				return ERROR_FAIL;
		} else {
			LOG_DEBUG("  hart %d requested resume, but was already resumed", i);
		}
	}

	LOG_DEBUG("[%d] mark as prepped", target->coreid);
	r->prepped = true;

	return ERROR_OK;
}

/* state must be riscv_reg_t state[RISCV_MAX_HWBPS] = {0}; */
static int disable_triggers(struct target *target, riscv_reg_t *state)
{
	RISCV_INFO(r);

	LOG_DEBUG("deal with triggers");

	if (riscv_enumerate_triggers(target) != ERROR_OK)
		return ERROR_FAIL;

	int hartid = riscv_current_hartid(target);
	if (r->manual_hwbp_set) {
		/* Look at every trigger that may have been set. */
		riscv_reg_t tselect;
		if (riscv_get_register(target, &tselect, GDB_REGNO_TSELECT) != ERROR_OK)
			return ERROR_FAIL;
		for (unsigned t = 0; t < r->trigger_count[hartid]; t++) {
			if (riscv_set_register(target, GDB_REGNO_TSELECT, t) != ERROR_OK)
				return ERROR_FAIL;
			riscv_reg_t tdata1;
			if (riscv_get_register(target, &tdata1, GDB_REGNO_TDATA1) != ERROR_OK)
				return ERROR_FAIL;
			if (tdata1 & MCONTROL_DMODE(riscv_xlen(target))) {
				state[t] = tdata1;
				if (riscv_set_register(target, GDB_REGNO_TDATA1, 0) != ERROR_OK)
					return ERROR_FAIL;
			}
		}
		if (riscv_set_register(target, GDB_REGNO_TSELECT, tselect) != ERROR_OK)
			return ERROR_FAIL;

	} else {
		/* Just go through the triggers we manage. */
		struct watchpoint *watchpoint = target->watchpoints;
		int i = 0;
		while (watchpoint) {
			LOG_DEBUG("watchpoint %d: set=%d", i, watchpoint->set);
			state[i] = watchpoint->set;
			if (watchpoint->set) {
				if (riscv_remove_watchpoint(target, watchpoint) != ERROR_OK)
					return ERROR_FAIL;
			}
			watchpoint = watchpoint->next;
			i++;
		}
	}

	return ERROR_OK;
}

static int enable_triggers(struct target *target, riscv_reg_t *state)
{
	RISCV_INFO(r);

	int hartid = riscv_current_hartid(target);

	if (r->manual_hwbp_set) {
		/* Look at every trigger that may have been set. */
		riscv_reg_t tselect;
		if (riscv_get_register(target, &tselect, GDB_REGNO_TSELECT) != ERROR_OK)
			return ERROR_FAIL;
		for (unsigned t = 0; t < r->trigger_count[hartid]; t++) {
			if (state[t] != 0) {
				if (riscv_set_register(target, GDB_REGNO_TSELECT, t) != ERROR_OK)
					return ERROR_FAIL;
				if (riscv_set_register(target, GDB_REGNO_TDATA1, state[t]) != ERROR_OK)
					return ERROR_FAIL;
			}
		}
		if (riscv_set_register(target, GDB_REGNO_TSELECT, tselect) != ERROR_OK)
			return ERROR_FAIL;

	} else {
		struct watchpoint *watchpoint = target->watchpoints;
		int i = 0;
		while (watchpoint) {
			LOG_DEBUG("watchpoint %d: cleared=%" PRId64, i, state[i]);
			if (state[i]) {
				if (riscv_add_watchpoint(target, watchpoint) != ERROR_OK)
					return ERROR_FAIL;
			}
			watchpoint = watchpoint->next;
			i++;
		}
	}

	return ERROR_OK;
}

/**
 * Get everything ready to resume.
 */
static int resume_prep(struct target *target, int current,
		target_addr_t address, int handle_breakpoints, int debug_execution)
{
	RISCV_INFO(r);
	LOG_DEBUG("[%d]", target->coreid);

	if (!current)
		riscv_set_register(target, GDB_REGNO_PC, address);

	if (target->debug_reason == DBG_REASON_WATCHPOINT) {
		/* To be able to run off a trigger, disable all the triggers, step, and
		 * then resume as usual. */
		riscv_reg_t trigger_state[RISCV_MAX_HWBPS] = {0};

		if (disable_triggers(target, trigger_state) != ERROR_OK)
			return ERROR_FAIL;

		if (old_or_new_riscv_step(target, true, 0, false) != ERROR_OK)
			return ERROR_FAIL;

		if (enable_triggers(target, trigger_state) != ERROR_OK)
			return ERROR_FAIL;
	}

	if (r->is_halted) {
		if (riscv_resume_prep_all_harts(target) != ERROR_OK)
			return ERROR_FAIL;
	}

	LOG_DEBUG("[%d] mark as prepped", target->coreid);
	r->prepped = true;

	return ERROR_OK;
}

/**
 * Resume all the harts that have been prepped, as close to instantaneous as
 * possible.
 */
static int resume_go(struct target *target, int current,
		target_addr_t address, int handle_breakpoints, int debug_execution)
{
	riscv_info_t *r = riscv_info(target);
	int result;
	if (r->is_halted == NULL) {
		struct target_type *tt = get_target_type(target);
		result = tt->resume(target, current, address, handle_breakpoints,
				debug_execution);
	} else {
		result = riscv_resume_go_all_harts(target);
	}

	return result;
}

<<<<<<< HEAD
static int resume_finish(struct target *target)
{
	register_cache_invalidate(target->reg_cache);

	target->state = TARGET_RUNNING;
	target->debug_reason = DBG_REASON_NOTHALTED;
	return target_call_event_callbacks(target, TARGET_EVENT_RESUMED);
}

/**
 * @par single_hart When true, only resume a single hart even if SMP is
 * configured.  This is used to run algorithms on just one hart.
 */
int riscv_resume(
		struct target *target,
		int current,
		target_addr_t address,
		int handle_breakpoints,
		int debug_execution,
		bool single_hart)
=======
static int old_or_new_riscv_resume(struct target *target, int current,
		target_addr_t address, int handle_breakpoints, int debug_execution)
>>>>>>> 8833c889
{
	LOG_DEBUG("handle_breakpoints=%d", handle_breakpoints);
	int result = ERROR_OK;
	if (target->smp && !single_hart) {
		for (struct target_list *tlist = target->head; tlist; tlist = tlist->next) {
			struct target *t = tlist->target;
			if (resume_prep(t, current, address, handle_breakpoints,
						debug_execution) != ERROR_OK)
				result = ERROR_FAIL;
		}

		for (struct target_list *tlist = target->head; tlist; tlist = tlist->next) {
			struct target *t = tlist->target;
			riscv_info_t *i = riscv_info(t);
			if (i->prepped) {
				if (resume_go(t, current, address, handle_breakpoints,
							debug_execution) != ERROR_OK)
					result = ERROR_FAIL;
			}
		}

		for (struct target_list *tlist = target->head; tlist; tlist = tlist->next) {
			struct target *t = tlist->target;
			if (resume_finish(t) != ERROR_OK)
				return ERROR_FAIL;
		}

	} else {
		if (resume_prep(target, current, address, handle_breakpoints,
					debug_execution) != ERROR_OK)
			result = ERROR_FAIL;
		if (resume_go(target, current, address, handle_breakpoints,
					debug_execution) != ERROR_OK)
			result = ERROR_FAIL;
		if (resume_finish(target) != ERROR_OK)
			return ERROR_FAIL;
	}

	return result;
}

static int riscv_target_resume(struct target *target, int current, target_addr_t address,
		int handle_breakpoints, int debug_execution)
{
	return riscv_resume(target, current, address, handle_breakpoints,
			debug_execution, false);
}

static int riscv_select_current_hart(struct target *target)
{
	RISCV_INFO(r);
	if (riscv_rtos_enabled(target)) {
		if (r->rtos_hartid == -1)
			r->rtos_hartid = target->rtos->current_threadid - 1;
		return riscv_set_current_hartid(target, r->rtos_hartid);
	} else
		return riscv_set_current_hartid(target, target->coreid);
}

static int riscv_mmu(struct target *target, int *enabled)
{
	if (!riscv_enable_virt2phys) {
		*enabled = 0;
		return ERROR_OK;
	}

	if (riscv_rtos_enabled(target))
		riscv_set_current_hartid(target, target->rtos->current_thread - 1);

	/* Don't use MMU in explicit or effective M (machine) mode */
	riscv_reg_t priv;
	if (riscv_get_register(target, &priv, GDB_REGNO_PRIV) != ERROR_OK) {
		LOG_ERROR("Failed to read priv register.");
		return ERROR_FAIL;
	}

	riscv_reg_t mstatus;
	if (riscv_get_register(target, &mstatus, GDB_REGNO_MSTATUS) != ERROR_OK) {
		LOG_ERROR("Failed to read mstatus register.");
		return ERROR_FAIL;
	}

	if ((get_field(mstatus, MSTATUS_MPRV) ? get_field(mstatus, MSTATUS_MPP) : priv) == PRV_M) {
		LOG_DEBUG("SATP/MMU ignored in Machine mode (mstatus=0x%" PRIx64 ").", mstatus);
		*enabled = 0;
		return ERROR_OK;
	}

	riscv_reg_t satp;
	if (riscv_get_register(target, &satp, GDB_REGNO_SATP) != ERROR_OK) {
		LOG_DEBUG("Couldn't read SATP.");
		/* If we can't read SATP, then there must not be an MMU. */
		*enabled = 0;
		return ERROR_OK;
	}

	if (get_field(satp, RISCV_SATP_MODE(riscv_xlen(target))) == SATP_MODE_OFF) {
		LOG_DEBUG("MMU is disabled.");
		*enabled = 0;
	} else {
		LOG_DEBUG("MMU is enabled.");
		*enabled = 1;
	}

	return ERROR_OK;
}

static int riscv_address_translate(struct target *target,
		target_addr_t virtual, target_addr_t *physical)
{
	riscv_reg_t satp_value;
	int mode;
	uint64_t ppn_value;
	target_addr_t table_address;
	virt2phys_info_t *info;
	struct target_type *tt = get_target_type(target);
	uint64_t pte;
	int i;

	if (riscv_rtos_enabled(target))
		riscv_set_current_hartid(target, target->rtos->current_thread - 1);

	int result = riscv_get_register(target, &satp_value, GDB_REGNO_SATP);
	if (result != ERROR_OK)
		return result;

	unsigned xlen = riscv_xlen(target);
	mode = get_field(satp_value, RISCV_SATP_MODE(xlen));
	switch (mode) {
		case SATP_MODE_SV32:
			info = &sv32;
			break;
		case SATP_MODE_SV39:
			info = &sv39;
			break;
		case SATP_MODE_SV48:
			info = &sv48;
			break;
		case SATP_MODE_OFF:
			LOG_ERROR("No translation or protection." \
				      " (satp: 0x%" PRIx64")", satp_value);
			return ERROR_FAIL;
		default:
			LOG_ERROR("The translation mode is not supported." \
				      " (satp: 0x%" PRIx64")", satp_value);
			return ERROR_FAIL;
	}
	LOG_DEBUG("virtual=0x%" TARGET_PRIxADDR "; mode=%s", virtual, info->name);

	/* verify bits xlen-1:va_bits-1 are all equal */
	target_addr_t mask = ((target_addr_t) 1 << (xlen - (info->va_bits-1))) - 1;
	target_addr_t masked_msbs = (virtual >> (info->va_bits-1)) & mask;
	if (masked_msbs != 0 && masked_msbs != mask) {
		LOG_ERROR("Virtual address 0x%" TARGET_PRIxADDR " is not sign-extended "
				"for %s mode.", virtual, info->name);
		return ERROR_FAIL;
	}

	ppn_value = get_field(satp_value, RISCV_SATP_PPN(xlen));
	table_address = ppn_value << RISCV_PGSHIFT;
	i = info->level - 1;
	while (i >= 0) {
		uint64_t vpn = virtual >> info->vpn_shift[i];
		vpn &= info->vpn_mask[i];
		target_addr_t pte_address = table_address +
									(vpn << info->pte_shift);
		uint8_t buffer[8];
		assert(info->pte_shift <= 3);
		int retval = tt->read_memory(target, pte_address,
				4, (1 << info->pte_shift) / 4, buffer);
		if (retval != ERROR_OK)
			return ERROR_FAIL;

		if (info->pte_shift == 2)
			pte = buf_get_u32(buffer, 0, 32);
		else
			pte = buf_get_u64(buffer, 0, 64);

		LOG_DEBUG("i=%d; PTE @0x%" TARGET_PRIxADDR " = 0x%" PRIx64, i,
				pte_address, pte);

		if (!(pte & PTE_V) || (!(pte & PTE_R) && (pte & PTE_W)))
			return ERROR_FAIL;

		if ((pte & PTE_R) || (pte & PTE_X)) /* Found leaf PTE. */
			break;

		i--;
		if (i < 0)
			break;
		ppn_value = pte >> PTE_PPN_SHIFT;
		table_address = ppn_value << RISCV_PGSHIFT;
	}

	if (i < 0) {
		LOG_ERROR("Couldn't find the PTE.");
		return ERROR_FAIL;
	}

	/* Make sure to clear out the high bits that may be set. */
	*physical = virtual & (((target_addr_t) 1 << info->va_bits) - 1);

	while (i < info->level) {
		ppn_value = pte >> info->pte_ppn_shift[i];
		ppn_value &= info->pte_ppn_mask[i];
		*physical &= ~(((target_addr_t) info->pa_ppn_mask[i]) <<
				info->pa_ppn_shift[i]);
		*physical |= (ppn_value << info->pa_ppn_shift[i]);
		i++;
	}
	LOG_DEBUG("0x%" TARGET_PRIxADDR " -> 0x%" TARGET_PRIxADDR, virtual,
			*physical);

	return ERROR_OK;
}

static int riscv_virt2phys(struct target *target, target_addr_t virtual, target_addr_t *physical)
{
	int enabled;
	if (riscv_mmu(target, &enabled) == ERROR_OK) {
		if (!enabled)
			return ERROR_FAIL;

		if (riscv_address_translate(target, virtual, physical) == ERROR_OK)
			return ERROR_OK;
	}

	return ERROR_FAIL;
}

static int riscv_read_phys_memory(struct target *target, target_addr_t phys_address,
			uint32_t size, uint32_t count, uint8_t *buffer)
{
	if (riscv_select_current_hart(target) != ERROR_OK)
		return ERROR_FAIL;
	struct target_type *tt = get_target_type(target);
	return tt->read_memory(target, phys_address, size, count, buffer);
}

static int riscv_read_memory(struct target *target, target_addr_t address,
		uint32_t size, uint32_t count, uint8_t *buffer)
{
	if (riscv_select_current_hart(target) != ERROR_OK)
		return ERROR_FAIL;

	target_addr_t physical_addr;
	if (target->type->virt2phys(target, address, &physical_addr) == ERROR_OK)
		address = physical_addr;

	struct target_type *tt = get_target_type(target);
	return tt->read_memory(target, address, size, count, buffer);
}

static int riscv_write_phys_memory(struct target *target, target_addr_t phys_address,
			uint32_t size, uint32_t count, const uint8_t *buffer)
{
	if (riscv_select_current_hart(target) != ERROR_OK)
		return ERROR_FAIL;
	struct target_type *tt = get_target_type(target);
	return tt->write_memory(target, phys_address, size, count, buffer);
}

static int riscv_write_memory(struct target *target, target_addr_t address,
		uint32_t size, uint32_t count, const uint8_t *buffer)
{
	if (riscv_select_current_hart(target) != ERROR_OK)
		return ERROR_FAIL;

	target_addr_t physical_addr;
	if (target->type->virt2phys(target, address, &physical_addr) == ERROR_OK)
		address = physical_addr;

	struct target_type *tt = get_target_type(target);
	return tt->write_memory(target, address, size, count, buffer);
}

static int riscv_get_gdb_reg_list_internal(struct target *target,
		struct reg **reg_list[], int *reg_list_size,
		enum target_register_class reg_class, bool read)
{
	RISCV_INFO(r);
	LOG_DEBUG("rtos_hartid=%d, current_hartid=%d, reg_class=%d, read=%d",
			r->rtos_hartid, r->current_hartid, reg_class, read);

	if (!target->reg_cache) {
		LOG_ERROR("Target not initialized. Return ERROR_FAIL.");
		return ERROR_FAIL;
	}

	if (riscv_select_current_hart(target) != ERROR_OK)
		return ERROR_FAIL;

	switch (reg_class) {
		case REG_CLASS_GENERAL:
			*reg_list_size = 33;
			break;
		case REG_CLASS_ALL:
			*reg_list_size = target->reg_cache->num_regs;
			break;
		default:
			LOG_ERROR("Unsupported reg_class: %d", reg_class);
			return ERROR_FAIL;
	}

	*reg_list = calloc(*reg_list_size, sizeof(struct reg *));
	if (!*reg_list)
		return ERROR_FAIL;

	for (int i = 0; i < *reg_list_size; i++) {
		assert(!target->reg_cache->reg_list[i].valid ||
				target->reg_cache->reg_list[i].size > 0);
		(*reg_list)[i] = &target->reg_cache->reg_list[i];
		if (read &&
				target->reg_cache->reg_list[i].exist &&
				!target->reg_cache->reg_list[i].valid) {
			if (target->reg_cache->reg_list[i].type->get(
						&target->reg_cache->reg_list[i]) != ERROR_OK)
				return ERROR_FAIL;
		}
	}

	return ERROR_OK;
}

static int riscv_get_gdb_reg_list_noread(struct target *target,
		struct reg **reg_list[], int *reg_list_size,
		enum target_register_class reg_class)
{
	return riscv_get_gdb_reg_list_internal(target, reg_list, reg_list_size,
			reg_class, false);
}

static int riscv_get_gdb_reg_list(struct target *target,
		struct reg **reg_list[], int *reg_list_size,
		enum target_register_class reg_class)
{
	return riscv_get_gdb_reg_list_internal(target, reg_list, reg_list_size,
			reg_class, true);
}

static int riscv_arch_state(struct target *target)
{
	struct target_type *tt = get_target_type(target);
	return tt->arch_state(target);
}

/* Algorithm must end with a software breakpoint instruction. */
static int riscv_run_algorithm(struct target *target, int num_mem_params,
		struct mem_param *mem_params, int num_reg_params,
		struct reg_param *reg_params, target_addr_t entry_point,
		target_addr_t exit_point, int timeout_ms, void *arch_info)
{
	riscv_info_t *info = (riscv_info_t *) target->arch_info;
	int hartid = riscv_current_hartid(target);

	if (num_mem_params > 0) {
		LOG_ERROR("Memory parameters are not supported for RISC-V algorithms.");
		return ERROR_FAIL;
	}

	if (target->state != TARGET_HALTED) {
		LOG_WARNING("target not halted");
		return ERROR_TARGET_NOT_HALTED;
	}

	/* Save registers */
	struct reg *reg_pc = register_get_by_name(target->reg_cache, "pc", 1);
	if (!reg_pc || reg_pc->type->get(reg_pc) != ERROR_OK)
		return ERROR_FAIL;
	uint64_t saved_pc = buf_get_u64(reg_pc->value, 0, reg_pc->size);
	LOG_DEBUG("saved_pc=0x%" PRIx64, saved_pc);

	uint64_t saved_regs[32];
	for (int i = 0; i < num_reg_params; i++) {
		LOG_DEBUG("save %s", reg_params[i].reg_name);
		struct reg *r = register_get_by_name(target->reg_cache, reg_params[i].reg_name, 0);
		if (!r) {
			LOG_ERROR("Couldn't find register named '%s'", reg_params[i].reg_name);
			return ERROR_FAIL;
		}

		if (r->size != reg_params[i].size) {
			LOG_ERROR("Register %s is %d bits instead of %d bits.",
					reg_params[i].reg_name, r->size, reg_params[i].size);
			return ERROR_FAIL;
		}

		if (r->number > GDB_REGNO_XPR31) {
			LOG_ERROR("Only GPRs can be use as argument registers.");
			return ERROR_FAIL;
		}

		if (r->type->get(r) != ERROR_OK)
			return ERROR_FAIL;
		saved_regs[r->number] = buf_get_u64(r->value, 0, r->size);

		if (reg_params[i].direction == PARAM_OUT || reg_params[i].direction == PARAM_IN_OUT) {
			if (r->type->set(r, reg_params[i].value) != ERROR_OK)
				return ERROR_FAIL;
		}
	}


	/* Disable Interrupts before attempting to run the algorithm. */
	uint64_t current_mstatus;
	uint8_t mstatus_bytes[8] = { 0 };

	LOG_DEBUG("Disabling Interrupts");
	struct reg *reg_mstatus = register_get_by_name(target->reg_cache,
			"mstatus", 1);
	if (!reg_mstatus) {
		LOG_ERROR("Couldn't find mstatus!");
		return ERROR_FAIL;
	}

	reg_mstatus->type->get(reg_mstatus);
	current_mstatus = buf_get_u64(reg_mstatus->value, 0, reg_mstatus->size);
	uint64_t ie_mask = MSTATUS_MIE | MSTATUS_HIE | MSTATUS_SIE | MSTATUS_UIE;
	buf_set_u64(mstatus_bytes, 0, info->xlen[0], set_field(current_mstatus,
				ie_mask, 0));

	reg_mstatus->type->set(reg_mstatus, mstatus_bytes);

	/* Run algorithm */
	LOG_DEBUG("resume at 0x%" TARGET_PRIxADDR, entry_point);
	if (riscv_resume(target, 0, entry_point, 0, 0, true) != ERROR_OK)
		return ERROR_FAIL;

	int64_t start = timeval_ms();
	while (target->state != TARGET_HALTED) {
		LOG_DEBUG("poll()");
		int64_t now = timeval_ms();
		if (now - start > timeout_ms) {
			LOG_ERROR("Algorithm timed out after %" PRId64 " ms.", now - start);
			riscv_halt(target);
			old_or_new_riscv_poll(target);
			enum gdb_regno regnums[] = {
				GDB_REGNO_RA, GDB_REGNO_SP, GDB_REGNO_GP, GDB_REGNO_TP,
				GDB_REGNO_T0, GDB_REGNO_T1, GDB_REGNO_T2, GDB_REGNO_FP,
				GDB_REGNO_S1, GDB_REGNO_A0, GDB_REGNO_A1, GDB_REGNO_A2,
				GDB_REGNO_A3, GDB_REGNO_A4, GDB_REGNO_A5, GDB_REGNO_A6,
				GDB_REGNO_A7, GDB_REGNO_S2, GDB_REGNO_S3, GDB_REGNO_S4,
				GDB_REGNO_S5, GDB_REGNO_S6, GDB_REGNO_S7, GDB_REGNO_S8,
				GDB_REGNO_S9, GDB_REGNO_S10, GDB_REGNO_S11, GDB_REGNO_T3,
				GDB_REGNO_T4, GDB_REGNO_T5, GDB_REGNO_T6,
				GDB_REGNO_PC,
				GDB_REGNO_MSTATUS, GDB_REGNO_MEPC, GDB_REGNO_MCAUSE,
			};
			for (unsigned i = 0; i < DIM(regnums); i++) {
				enum gdb_regno regno = regnums[i];
				riscv_reg_t reg_value;
				if (riscv_get_register(target, &reg_value, regno) != ERROR_OK)
					break;
				LOG_ERROR("%s = 0x%" PRIx64, gdb_regno_name(regno), reg_value);
			}
			return ERROR_TARGET_TIMEOUT;
		}

		int result = old_or_new_riscv_poll(target);
		if (result != ERROR_OK)
			return result;
	}

	/* The current hart id might have been changed in poll(). */
	if (riscv_set_current_hartid(target, hartid) != ERROR_OK)
		return ERROR_FAIL;

	if (reg_pc->type->get(reg_pc) != ERROR_OK)
		return ERROR_FAIL;
	uint64_t final_pc = buf_get_u64(reg_pc->value, 0, reg_pc->size);
	if (exit_point && final_pc != exit_point) {
		LOG_ERROR("PC ended up at 0x%" PRIx64 " instead of 0x%"
				TARGET_PRIxADDR, final_pc, exit_point);
		return ERROR_FAIL;
	}

	/* Restore Interrupts */
	LOG_DEBUG("Restoring Interrupts");
	buf_set_u64(mstatus_bytes, 0, info->xlen[0], current_mstatus);
	reg_mstatus->type->set(reg_mstatus, mstatus_bytes);

	/* Restore registers */
	uint8_t buf[8] = { 0 };
	buf_set_u64(buf, 0, info->xlen[0], saved_pc);
	if (reg_pc->type->set(reg_pc, buf) != ERROR_OK)
		return ERROR_FAIL;

	for (int i = 0; i < num_reg_params; i++) {
		if (reg_params[i].direction == PARAM_IN ||
				reg_params[i].direction == PARAM_IN_OUT) {
			struct reg *r = register_get_by_name(target->reg_cache, reg_params[i].reg_name, 0);
			if (r->type->get(r) != ERROR_OK) {
				LOG_ERROR("get(%s) failed", r->name);
				return ERROR_FAIL;
			}
			buf_cpy(r->value, reg_params[i].value, reg_params[i].size);
		}
		LOG_DEBUG("restore %s", reg_params[i].reg_name);
		struct reg *r = register_get_by_name(target->reg_cache, reg_params[i].reg_name, 0);
		buf_set_u64(buf, 0, info->xlen[0], saved_regs[r->number]);
		if (r->type->set(r, buf) != ERROR_OK) {
			LOG_ERROR("set(%s) failed", r->name);
			return ERROR_FAIL;
		}
	}

	return ERROR_OK;
}

static int riscv_checksum_memory(struct target *target,
		target_addr_t address, uint32_t count,
		uint32_t *checksum)
{
	struct working_area *crc_algorithm;
	struct reg_param reg_params[2];
	int retval;

	LOG_DEBUG("address=0x%" TARGET_PRIxADDR "; count=0x%x", address, count);

	static const uint8_t riscv32_crc_code[] = {
#include "../../contrib/loaders/checksum/riscv32_crc.inc"
	};
	static const uint8_t riscv64_crc_code[] = {
#include "../../contrib/loaders/checksum/riscv64_crc.inc"
	};

	static const uint8_t *crc_code;

	int xlen = riscv_xlen(target);
	unsigned crc_code_size;
	if (xlen == 32) {
		crc_code = riscv32_crc_code;
		crc_code_size = sizeof(riscv32_crc_code);
	} else {
		crc_code = riscv64_crc_code;
		crc_code_size = sizeof(riscv64_crc_code);
	}

	if (count < crc_code_size * 4) {
		/* Don't use the algorithm for relatively small buffers. It's faster
		 * just to read the memory.  target_checksum_memory() will take care of
		 * that if we fail. */
		return ERROR_FAIL;
	}

	retval = target_alloc_working_area(target, crc_code_size, &crc_algorithm);
	if (retval != ERROR_OK)
		return retval;

	if (crc_algorithm->address + crc_algorithm->size > address &&
			crc_algorithm->address < address + count) {
		/* Region to checksum overlaps with the work area we've been assigned.
		 * Bail. (Would be better to manually checksum what we read there, and
		 * use the algorithm for the rest.) */
		target_free_working_area(target, crc_algorithm);
		return ERROR_FAIL;
	}

	retval = target_write_buffer(target, crc_algorithm->address, crc_code_size,
			crc_code);
	if (retval != ERROR_OK) {
		LOG_ERROR("Failed to write code to " TARGET_ADDR_FMT ": %d",
				crc_algorithm->address, retval);
		target_free_working_area(target, crc_algorithm);
		return retval;
	}

	init_reg_param(&reg_params[0], "a0", xlen, PARAM_IN_OUT);
	init_reg_param(&reg_params[1], "a1", xlen, PARAM_OUT);
	buf_set_u64(reg_params[0].value, 0, xlen, address);
	buf_set_u64(reg_params[1].value, 0, xlen, count);

	/* 20 second timeout/megabyte */
	int timeout = 20000 * (1 + (count / (1024 * 1024)));

	retval = target_run_algorithm(target, 0, NULL, 2, reg_params,
			crc_algorithm->address,
			0,	/* Leave exit point unspecified because we don't know. */
			timeout, NULL);

	if (retval == ERROR_OK)
		*checksum = buf_get_u32(reg_params[0].value, 0, 32);
	else
		LOG_ERROR("error executing RISC-V CRC algorithm");

	destroy_reg_param(&reg_params[0]);
	destroy_reg_param(&reg_params[1]);

	target_free_working_area(target, crc_algorithm);

	LOG_DEBUG("checksum=0x%x, result=%d", *checksum, retval);

	return retval;
}

/*** OpenOCD Helper Functions ***/

enum riscv_poll_hart {
	RPH_NO_CHANGE,
	RPH_DISCOVERED_HALTED,
	RPH_DISCOVERED_RUNNING,
	RPH_ERROR
};
static enum riscv_poll_hart riscv_poll_hart(struct target *target, int hartid)
{
	RISCV_INFO(r);
	if (riscv_set_current_hartid(target, hartid) != ERROR_OK)
		return RPH_ERROR;

	LOG_DEBUG("polling hart %d, target->state=%d", hartid, target->state);

	/* If OpenOCD thinks we're running but this hart is halted then it's time
	 * to raise an event. */
	bool halted = riscv_is_halted(target);
	if (target->state != TARGET_HALTED && halted) {
		LOG_DEBUG("  triggered a halt");
		r->on_halt(target);
		return RPH_DISCOVERED_HALTED;
	} else if (target->state != TARGET_RUNNING && !halted) {
		LOG_DEBUG("  triggered running");
		target->state = TARGET_RUNNING;
		target->debug_reason = DBG_REASON_NOTHALTED;
		return RPH_DISCOVERED_RUNNING;
	}

	return RPH_NO_CHANGE;
}

int set_debug_reason(struct target *target, enum riscv_halt_reason halt_reason)
{
	switch (halt_reason) {
		case RISCV_HALT_BREAKPOINT:
			target->debug_reason = DBG_REASON_BREAKPOINT;
			break;
		case RISCV_HALT_TRIGGER:
			target->debug_reason = DBG_REASON_WATCHPOINT;
			break;
		case RISCV_HALT_INTERRUPT:
		case RISCV_HALT_GROUP:
			target->debug_reason = DBG_REASON_DBGRQ;
			break;
		case RISCV_HALT_SINGLESTEP:
			target->debug_reason = DBG_REASON_SINGLESTEP;
			break;
		case RISCV_HALT_UNKNOWN:
			target->debug_reason = DBG_REASON_UNDEFINED;
			break;
		case RISCV_HALT_ERROR:
			return ERROR_FAIL;
	}
	LOG_DEBUG("[%s] debug_reason=%d", target_name(target), target->debug_reason);
	return ERROR_OK;
}

/*** OpenOCD Interface ***/
int riscv_openocd_poll(struct target *target)
{
	LOG_DEBUG("polling all harts");
	int halted_hart = -1;
	if (riscv_rtos_enabled(target)) {
		/* Check every hart for an event. */
		for (int i = 0; i < riscv_count_harts(target); ++i) {
			enum riscv_poll_hart out = riscv_poll_hart(target, i);
			switch (out) {
			case RPH_NO_CHANGE:
			case RPH_DISCOVERED_RUNNING:
				continue;
			case RPH_DISCOVERED_HALTED:
				halted_hart = i;
				break;
			case RPH_ERROR:
				return ERROR_FAIL;
			}
		}
		if (halted_hart == -1) {
			LOG_DEBUG("  no harts just halted, target->state=%d", target->state);
			return ERROR_OK;
		}
		LOG_DEBUG("  hart %d halted", halted_hart);

		target->state = TARGET_HALTED;
		enum riscv_halt_reason halt_reason = riscv_halt_reason(target, halted_hart);
		if (set_debug_reason(target, halt_reason) != ERROR_OK)
			return ERROR_FAIL;

		target->rtos->current_threadid = halted_hart + 1;
		target->rtos->current_thread = halted_hart + 1;
		riscv_set_rtos_hartid(target, halted_hart);

		/* If we're here then at least one hart triggered.  That means we want
		 * to go and halt _every_ hart (configured with -rtos riscv) in the
		 * system, as that's the invariant we hold here.  Some harts might have
		 * already halted (as we're either in single-step mode or they also
		 * triggered a breakpoint), so don't attempt to halt those harts.
		 * riscv_halt() will do all that for us. */
		riscv_halt(target);

	} else if (target->smp) {
		unsigned halts_discovered = 0;
		unsigned total_targets = 0;
		bool newly_halted[128] = {0};
		unsigned should_remain_halted = 0;
		unsigned should_resume = 0;
		unsigned i = 0;
		for (struct target_list *list = target->head; list != NULL;
				list = list->next, i++) {
			total_targets++;
			struct target *t = list->target;
			riscv_info_t *r = riscv_info(t);
			assert(i < DIM(newly_halted));
			enum riscv_poll_hart out = riscv_poll_hart(t, r->current_hartid);
			switch (out) {
			case RPH_NO_CHANGE:
				if (t->state == TARGET_HALTED)
					should_remain_halted++;
				break;
			case RPH_DISCOVERED_RUNNING:
				t->state = TARGET_RUNNING;
				t->debug_reason = DBG_REASON_NOTHALTED;
				break;
			case RPH_DISCOVERED_HALTED:
				halts_discovered++;
				newly_halted[i] = true;
				t->state = TARGET_HALTED;
				enum riscv_halt_reason halt_reason =
					riscv_halt_reason(t, r->current_hartid);
				if (set_debug_reason(t, halt_reason) != ERROR_OK)
					return ERROR_FAIL;

				if (halt_reason == RISCV_HALT_BREAKPOINT) {
					int retval;
					switch (riscv_semihosting(t, &retval)) {
					case SEMI_NONE:
					case SEMI_WAITING:
						/* This hart should remain halted. */
						should_remain_halted++;
						break;
					case SEMI_HANDLED:
						/* This hart should be resumed, along with any other
							 * harts that halted due to haltgroups. */
						should_resume++;
						break;
					case SEMI_ERROR:
						return retval;
					}
				} else if (halt_reason != RISCV_HALT_GROUP) {
					should_remain_halted++;
				}
				break;

			case RPH_ERROR:
				return ERROR_FAIL;
			}
		}

		LOG_DEBUG("should_remain_halted=%d, should_resume=%d",
				  should_remain_halted, should_resume);
		if (should_remain_halted && should_resume) {
			LOG_WARNING("%d harts should remain halted, and %d should resume.",
						should_remain_halted, should_resume);
		}
		if (should_remain_halted) {
			LOG_DEBUG("halt all");
			riscv_halt(target);
		} else if (should_resume) {
			LOG_DEBUG("resume all");
			riscv_resume(target, true, 0, 0, 0, false);
		}
		return ERROR_OK;

	} else {
		enum riscv_poll_hart out = riscv_poll_hart(target,
				riscv_current_hartid(target));
		if (out == RPH_NO_CHANGE || out == RPH_DISCOVERED_RUNNING)
			return ERROR_OK;
		else if (out == RPH_ERROR)
			return ERROR_FAIL;

		halted_hart = riscv_current_hartid(target);
		LOG_DEBUG("  hart %d halted", halted_hart);

		enum riscv_halt_reason halt_reason = riscv_halt_reason(target, halted_hart);
		if (set_debug_reason(target, halt_reason) != ERROR_OK)
			return ERROR_FAIL;
		target->state = TARGET_HALTED;
	}

	if (target->debug_reason == DBG_REASON_BREAKPOINT) {
		int retval;
		switch (riscv_semihosting(target, &retval)) {
			case SEMI_NONE:
			case SEMI_WAITING:
				target_call_event_callbacks(target, TARGET_EVENT_HALTED);
				break;
			case SEMI_HANDLED:
				if (riscv_resume(target, true, 0, 0, 0, false) != ERROR_OK)
					return ERROR_FAIL;
				break;
			case SEMI_ERROR:
				return retval;
		}
	} else {
		target_call_event_callbacks(target, TARGET_EVENT_HALTED);
	}

	return ERROR_OK;
}

int riscv_openocd_step(struct target *target, int current,
		target_addr_t address, int handle_breakpoints)
{
	LOG_DEBUG("stepping rtos hart");

	if (!current)
		riscv_set_register(target, GDB_REGNO_PC, address);

	riscv_reg_t trigger_state[RISCV_MAX_HWBPS] = {0};
	if (disable_triggers(target, trigger_state) != ERROR_OK)
		return ERROR_FAIL;

	int out = riscv_step_rtos_hart(target);
	if (out != ERROR_OK) {
		LOG_ERROR("unable to step rtos hart");
		return out;
	}

	register_cache_invalidate(target->reg_cache);

	if (enable_triggers(target, trigger_state) != ERROR_OK)
		return ERROR_FAIL;

	target->state = TARGET_RUNNING;
	target_call_event_callbacks(target, TARGET_EVENT_RESUMED);
	target->state = TARGET_HALTED;
	target->debug_reason = DBG_REASON_SINGLESTEP;
	target_call_event_callbacks(target, TARGET_EVENT_HALTED);
	return out;
}

/* Command Handlers */
COMMAND_HANDLER(riscv_set_command_timeout_sec)
{
	if (CMD_ARGC != 1) {
		LOG_ERROR("Command takes exactly 1 parameter");
		return ERROR_COMMAND_SYNTAX_ERROR;
	}
	int timeout = atoi(CMD_ARGV[0]);
	if (timeout <= 0) {
		LOG_ERROR("%s is not a valid integer argument for command.", CMD_ARGV[0]);
		return ERROR_FAIL;
	}

	riscv_command_timeout_sec = timeout;

	return ERROR_OK;
}

COMMAND_HANDLER(riscv_set_reset_timeout_sec)
{
	if (CMD_ARGC != 1) {
		LOG_ERROR("Command takes exactly 1 parameter");
		return ERROR_COMMAND_SYNTAX_ERROR;
	}
	int timeout = atoi(CMD_ARGV[0]);
	if (timeout <= 0) {
		LOG_ERROR("%s is not a valid integer argument for command.", CMD_ARGV[0]);
		return ERROR_FAIL;
	}

	riscv_reset_timeout_sec = timeout;
	return ERROR_OK;
}

COMMAND_HANDLER(riscv_test_compliance) {

	struct target *target = get_current_target(CMD_CTX);

	RISCV_INFO(r);

	if (CMD_ARGC > 0) {
		LOG_ERROR("Command does not take any parameters.");
		return ERROR_COMMAND_SYNTAX_ERROR;
	}

	if (r->test_compliance) {
		return r->test_compliance(target);
	} else {
		LOG_ERROR("This target does not support this command (may implement an older version of the spec).");
		return ERROR_FAIL;
	}
}

COMMAND_HANDLER(riscv_set_prefer_sba)
{
	if (CMD_ARGC != 1) {
		LOG_ERROR("Command takes exactly 1 parameter");
		return ERROR_COMMAND_SYNTAX_ERROR;
	}
	COMMAND_PARSE_ON_OFF(CMD_ARGV[0], riscv_prefer_sba);
	return ERROR_OK;
}

COMMAND_HANDLER(riscv_set_enable_virtual)
{
	if (CMD_ARGC != 1) {
		LOG_ERROR("Command takes exactly 1 parameter");
		return ERROR_COMMAND_SYNTAX_ERROR;
	}
	COMMAND_PARSE_ON_OFF(CMD_ARGV[0], riscv_enable_virtual);
	return ERROR_OK;
}

void parse_error(const char *string, char c, unsigned position)
{
	char buf[position+2];
	for (unsigned i = 0; i < position; i++)
		buf[i] = ' ';
	buf[position] = '^';
	buf[position + 1] = 0;

	LOG_ERROR("Parse error at character %c in:", c);
	LOG_ERROR("%s", string);
	LOG_ERROR("%s", buf);
}

int parse_ranges(range_t **ranges, const char **argv)
{
	for (unsigned pass = 0; pass < 2; pass++) {
		unsigned range = 0;
		unsigned low = 0;
		bool parse_low = true;
		unsigned high = 0;
		for (unsigned i = 0; i == 0 || argv[0][i-1]; i++) {
			char c = argv[0][i];
			if (isspace(c)) {
				/* Ignore whitespace. */
				continue;
			}

			if (parse_low) {
				if (isdigit(c)) {
					low *= 10;
					low += c - '0';
				} else if (c == '-') {
					parse_low = false;
				} else if (c == ',' || c == 0) {
					if (pass == 1) {
						(*ranges)[range].low = low;
						(*ranges)[range].high = low;
					}
					low = 0;
					range++;
				} else {
					parse_error(argv[0], c, i);
					return ERROR_COMMAND_SYNTAX_ERROR;
				}

			} else {
				if (isdigit(c)) {
					high *= 10;
					high += c - '0';
				} else if (c == ',' || c == 0) {
					parse_low = true;
					if (pass == 1) {
						(*ranges)[range].low = low;
						(*ranges)[range].high = high;
					}
					low = 0;
					high = 0;
					range++;
				} else {
					parse_error(argv[0], c, i);
					return ERROR_COMMAND_SYNTAX_ERROR;
				}
			}
		}

		if (pass == 0) {
			if (*ranges)
				free(*ranges);
			*ranges = calloc(range + 2, sizeof(range_t));
		} else {
			(*ranges)[range].low = 1;
			(*ranges)[range].high = 0;
		}
	}

	return ERROR_OK;
}

COMMAND_HANDLER(riscv_set_expose_csrs)
{
	if (CMD_ARGC != 1) {
		LOG_ERROR("Command takes exactly 1 parameter");
		return ERROR_COMMAND_SYNTAX_ERROR;
	}

	return parse_ranges(&expose_csr, CMD_ARGV);
}

COMMAND_HANDLER(riscv_set_expose_custom)
{
	if (CMD_ARGC != 1) {
		LOG_ERROR("Command takes exactly 1 parameter");
		return ERROR_COMMAND_SYNTAX_ERROR;
	}

	return parse_ranges(&expose_custom, CMD_ARGV);
}

COMMAND_HANDLER(riscv_authdata_read)
{
	if (CMD_ARGC != 0) {
		LOG_ERROR("Command takes no parameters");
		return ERROR_COMMAND_SYNTAX_ERROR;
	}

	struct target *target = get_current_target(CMD_CTX);
	if (!target) {
		LOG_ERROR("target is NULL!");
		return ERROR_FAIL;
	}

	RISCV_INFO(r);
	if (!r) {
		LOG_ERROR("riscv_info is NULL!");
		return ERROR_FAIL;
	}

	if (r->authdata_read) {
		uint32_t value;
		if (r->authdata_read(target, &value) != ERROR_OK)
			return ERROR_FAIL;
		command_print(CMD, "0x%" PRIx32, value);
		return ERROR_OK;
	} else {
		LOG_ERROR("authdata_read is not implemented for this target.");
		return ERROR_FAIL;
	}
}

COMMAND_HANDLER(riscv_authdata_write)
{
	if (CMD_ARGC != 1) {
		LOG_ERROR("Command takes exactly 1 argument");
		return ERROR_COMMAND_SYNTAX_ERROR;
	}

	struct target *target = get_current_target(CMD_CTX);
	RISCV_INFO(r);

	uint32_t value;
	COMMAND_PARSE_NUMBER(u32, CMD_ARGV[0], value);

	if (r->authdata_write) {
		return r->authdata_write(target, value);
	} else {
		LOG_ERROR("authdata_write is not implemented for this target.");
		return ERROR_FAIL;
	}
}

COMMAND_HANDLER(riscv_dmi_read)
{
	if (CMD_ARGC != 1) {
		LOG_ERROR("Command takes 1 parameter");
		return ERROR_COMMAND_SYNTAX_ERROR;
	}

	struct target *target = get_current_target(CMD_CTX);
	if (!target) {
		LOG_ERROR("target is NULL!");
		return ERROR_FAIL;
	}

	RISCV_INFO(r);
	if (!r) {
		LOG_ERROR("riscv_info is NULL!");
		return ERROR_FAIL;
	}

	if (r->dmi_read) {
		uint32_t address, value;
		COMMAND_PARSE_NUMBER(u32, CMD_ARGV[0], address);
		if (r->dmi_read(target, &value, address) != ERROR_OK)
			return ERROR_FAIL;
		command_print(CMD, "0x%" PRIx32, value);
		return ERROR_OK;
	} else {
		LOG_ERROR("dmi_read is not implemented for this target.");
		return ERROR_FAIL;
	}
}


COMMAND_HANDLER(riscv_dmi_write)
{
	if (CMD_ARGC != 2) {
		LOG_ERROR("Command takes exactly 2 arguments");
		return ERROR_COMMAND_SYNTAX_ERROR;
	}

	struct target *target = get_current_target(CMD_CTX);
	RISCV_INFO(r);

	uint32_t address, value;
	COMMAND_PARSE_NUMBER(u32, CMD_ARGV[0], address);
	COMMAND_PARSE_NUMBER(u32, CMD_ARGV[1], value);

	if (r->dmi_write) {
		return r->dmi_write(target, address, value);
	} else {
		LOG_ERROR("dmi_write is not implemented for this target.");
		return ERROR_FAIL;
	}
}

COMMAND_HANDLER(riscv_test_sba_config_reg)
{
	if (CMD_ARGC != 4) {
		LOG_ERROR("Command takes exactly 4 arguments");
		return ERROR_COMMAND_SYNTAX_ERROR;
	}

	struct target *target = get_current_target(CMD_CTX);
	RISCV_INFO(r);

	target_addr_t legal_address;
	uint32_t num_words;
	target_addr_t illegal_address;
	bool run_sbbusyerror_test;

	COMMAND_PARSE_NUMBER(target_addr, CMD_ARGV[0], legal_address);
	COMMAND_PARSE_NUMBER(u32, CMD_ARGV[1], num_words);
	COMMAND_PARSE_NUMBER(target_addr, CMD_ARGV[2], illegal_address);
	COMMAND_PARSE_ON_OFF(CMD_ARGV[3], run_sbbusyerror_test);

	if (r->test_sba_config_reg) {
		return r->test_sba_config_reg(target, legal_address, num_words,
				illegal_address, run_sbbusyerror_test);
	} else {
		LOG_ERROR("test_sba_config_reg is not implemented for this target.");
		return ERROR_FAIL;
	}
}

COMMAND_HANDLER(riscv_reset_delays)
{
	int wait = 0;

	if (CMD_ARGC > 1) {
		LOG_ERROR("Command takes at most one argument");
		return ERROR_COMMAND_SYNTAX_ERROR;
	}

	if (CMD_ARGC == 1)
		COMMAND_PARSE_NUMBER(int, CMD_ARGV[0], wait);

	struct target *target = get_current_target(CMD_CTX);
	RISCV_INFO(r);
	r->reset_delays_wait = wait;
	return ERROR_OK;
}

COMMAND_HANDLER(riscv_set_ir)
{
	if (CMD_ARGC != 2) {
		LOG_ERROR("Command takes exactly 2 arguments");
		return ERROR_COMMAND_SYNTAX_ERROR;
	}

	uint32_t value;
	COMMAND_PARSE_NUMBER(u32, CMD_ARGV[1], value);

	if (!strcmp(CMD_ARGV[0], "idcode"))
		buf_set_u32(ir_idcode, 0, 32, value);
	else if (!strcmp(CMD_ARGV[0], "dtmcs"))
		buf_set_u32(ir_dtmcontrol, 0, 32, value);
	else if (!strcmp(CMD_ARGV[0], "dmi"))
		buf_set_u32(ir_dbus, 0, 32, value);
	else
		return ERROR_FAIL;

	return ERROR_OK;
}

COMMAND_HANDLER(riscv_resume_order)
{
	if (CMD_ARGC > 1) {
		LOG_ERROR("Command takes at most one argument");
		return ERROR_COMMAND_SYNTAX_ERROR;
	}

	if (!strcmp(CMD_ARGV[0], "normal")) {
		resume_order = RO_NORMAL;
	} else if (!strcmp(CMD_ARGV[0], "reversed")) {
		resume_order = RO_REVERSED;
	} else {
		LOG_ERROR("Unsupported resume order: %s", CMD_ARGV[0]);
		return ERROR_FAIL;
	}

	return ERROR_OK;
}

COMMAND_HANDLER(riscv_use_bscan_tunnel)
{
	int irwidth = 0;
	int tunnel_type = BSCAN_TUNNEL_NESTED_TAP;

	if (CMD_ARGC > 2) {
		LOG_ERROR("Command takes at most two arguments");
		return ERROR_COMMAND_SYNTAX_ERROR;
	} else if (CMD_ARGC == 1) {
		COMMAND_PARSE_NUMBER(int, CMD_ARGV[0], irwidth);
	} else if (CMD_ARGC == 2) {
		COMMAND_PARSE_NUMBER(int, CMD_ARGV[0], irwidth);
		COMMAND_PARSE_NUMBER(int, CMD_ARGV[1], tunnel_type);
	}
	if (tunnel_type == BSCAN_TUNNEL_NESTED_TAP)
		LOG_INFO("Nested Tap based Bscan Tunnel Selected");
	else if (tunnel_type == BSCAN_TUNNEL_DATA_REGISTER)
		LOG_INFO("Simple Register based Bscan Tunnel Selected");
	else
		LOG_INFO("Invalid Tunnel type selected ! : selecting default Nested Tap Type");

	bscan_tunnel_type = tunnel_type;
	bscan_tunnel_ir_width = irwidth;
	return ERROR_OK;
}

COMMAND_HANDLER(riscv_set_enable_virt2phys)
{
	if (CMD_ARGC != 1) {
		LOG_ERROR("Command takes exactly 1 parameter");
		return ERROR_COMMAND_SYNTAX_ERROR;
	}
	COMMAND_PARSE_ON_OFF(CMD_ARGV[0], riscv_enable_virt2phys);
	return ERROR_OK;
}

COMMAND_HANDLER(riscv_set_ebreakm)
{
	if (CMD_ARGC != 1) {
		LOG_ERROR("Command takes exactly 1 parameter");
		return ERROR_COMMAND_SYNTAX_ERROR;
	}
	COMMAND_PARSE_ON_OFF(CMD_ARGV[0], riscv_ebreakm);
	return ERROR_OK;
}

COMMAND_HANDLER(riscv_set_ebreaks)
{
	if (CMD_ARGC != 1) {
		LOG_ERROR("Command takes exactly 1 parameter");
		return ERROR_COMMAND_SYNTAX_ERROR;
	}
	COMMAND_PARSE_ON_OFF(CMD_ARGV[0], riscv_ebreaks);
	return ERROR_OK;
}

COMMAND_HANDLER(riscv_set_ebreaku)
{
	if (CMD_ARGC != 1) {
		LOG_ERROR("Command takes exactly 1 parameter");
		return ERROR_COMMAND_SYNTAX_ERROR;
	}
	COMMAND_PARSE_ON_OFF(CMD_ARGV[0], riscv_ebreaku);
	return ERROR_OK;
}

static const struct command_registration riscv_exec_command_handlers[] = {
	{
		.name = "test_compliance",
		.handler = riscv_test_compliance,
		.mode = COMMAND_EXEC,
		.usage = "riscv test_compliance",
		.help = "Runs a basic compliance test suite against the RISC-V Debug Spec."
	},
	{
		.name = "set_command_timeout_sec",
		.handler = riscv_set_command_timeout_sec,
		.mode = COMMAND_ANY,
		.usage = "riscv set_command_timeout_sec [sec]",
		.help = "Set the wall-clock timeout (in seconds) for individual commands"
	},
	{
		.name = "set_reset_timeout_sec",
		.handler = riscv_set_reset_timeout_sec,
		.mode = COMMAND_ANY,
		.usage = "riscv set_reset_timeout_sec [sec]",
		.help = "Set the wall-clock timeout (in seconds) after reset is deasserted"
	},
	{
		.name = "set_prefer_sba",
		.handler = riscv_set_prefer_sba,
		.mode = COMMAND_ANY,
		.usage = "riscv set_prefer_sba on|off",
		.help = "When on, prefer to use System Bus Access to access memory. "
			"When off (default), prefer to use the Program Buffer to access memory."
	},
	{
		.name = "set_enable_virtual",
		.handler = riscv_set_enable_virtual,
		.mode = COMMAND_ANY,
		.usage = "riscv set_enable_virtual on|off",
		.help = "When on, memory accesses are performed on physical or virtual "
				"memory depending on the current system configuration. "
				"When off (default), all memory accessses are performed on physical memory."
	},
	{
		.name = "expose_csrs",
		.handler = riscv_set_expose_csrs,
		.mode = COMMAND_ANY,
		.usage = "riscv expose_csrs n0[-m0][,n1[-m1]]...",
		.help = "Configure a list of inclusive ranges for CSRs to expose in "
				"addition to the standard ones. This must be executed before "
				"`init`."
	},
	{
		.name = "expose_custom",
		.handler = riscv_set_expose_custom,
		.mode = COMMAND_ANY,
		.usage = "riscv expose_custom n0[-m0][,n1[-m1]]...",
		.help = "Configure a list of inclusive ranges for custom registers to "
			"expose. custom0 is accessed as abstract register number 0xc000, "
			"etc. This must be executed before `init`."
	},
	{
		.name = "authdata_read",
		.handler = riscv_authdata_read,
		.mode = COMMAND_ANY,
		.usage = "riscv authdata_read",
		.help = "Return the 32-bit value read from authdata."
	},
	{
		.name = "authdata_write",
		.handler = riscv_authdata_write,
		.mode = COMMAND_ANY,
		.usage = "riscv authdata_write value",
		.help = "Write the 32-bit value to authdata."
	},
	{
		.name = "dmi_read",
		.handler = riscv_dmi_read,
		.mode = COMMAND_ANY,
		.usage = "riscv dmi_read address",
		.help = "Perform a 32-bit DMI read at address, returning the value."
	},
	{
		.name = "dmi_write",
		.handler = riscv_dmi_write,
		.mode = COMMAND_ANY,
		.usage = "riscv dmi_write address value",
		.help = "Perform a 32-bit DMI write of value at address."
	},
	{
		.name = "test_sba_config_reg",
		.handler = riscv_test_sba_config_reg,
		.mode = COMMAND_ANY,
		.usage = "riscv test_sba_config_reg legal_address num_words "
			"illegal_address run_sbbusyerror_test[on/off]",
		.help = "Perform a series of tests on the SBCS register. "
			"Inputs are a legal, 128-byte aligned address and a number of words to "
			"read/write starting at that address (i.e., address range [legal address, "
			"legal_address+word_size*num_words) must be legally readable/writable), "
			"an illegal, 128-byte aligned address for error flag/handling cases, "
			"and whether sbbusyerror test should be run."
	},
	{
		.name = "reset_delays",
		.handler = riscv_reset_delays,
		.mode = COMMAND_ANY,
		.usage = "reset_delays [wait]",
		.help = "OpenOCD learns how many Run-Test/Idle cycles are required "
			"between scans to avoid encountering the target being busy. This "
			"command resets those learned values after `wait` scans. It's only "
			"useful for testing OpenOCD itself."
	},
	{
		.name = "resume_order",
		.handler = riscv_resume_order,
		.mode = COMMAND_ANY,
		.usage = "resume_order normal|reversed",
		.help = "Choose the order that harts are resumed in when `hasel` is not "
			"supported. Normal order is from lowest hart index to highest. "
			"Reversed order is from highest hart index to lowest."
	},
	{
		.name = "set_ir",
		.handler = riscv_set_ir,
		.mode = COMMAND_ANY,
		.usage = "riscv set_ir_idcode [idcode|dtmcs|dmi] value",
		.help = "Set IR value for specified JTAG register."
	},
	{
		.name = "use_bscan_tunnel",
		.handler = riscv_use_bscan_tunnel,
		.mode = COMMAND_ANY,
		.usage = "riscv use_bscan_tunnel value [type]",
		.help = "Enable or disable use of a BSCAN tunnel to reach DM.  Supply "
			"the width of the DM transport TAP's instruction register to "
			"enable.  Supply a value of 0 to disable. Pass A second argument "
			"(optional) to indicate Bscan Tunnel Type {0:(default) NESTED_TAP , "
			"1: DATA_REGISTER}"
	},
	{
		.name = "set_enable_virt2phys",
		.handler = riscv_set_enable_virt2phys,
		.mode = COMMAND_ANY,
		.usage = "riscv set_enable_virt2phys on|off",
		.help = "When on (default), enable translation from virtual address to "
			"physical address."
	},
	{
		.name = "set_ebreakm",
		.handler = riscv_set_ebreakm,
		.mode = COMMAND_ANY,
		.usage = "riscv set_ebreakm on|off",
		.help = "Control dcsr.ebreakm. When off, M-mode ebreak instructions "
			"don't trap to OpenOCD. Defaults to on."
	},
	{
		.name = "set_ebreaks",
		.handler = riscv_set_ebreaks,
		.mode = COMMAND_ANY,
		.usage = "riscv set_ebreaks on|off",
		.help = "Control dcsr.ebreaks. When off, S-mode ebreak instructions "
			"don't trap to OpenOCD. Defaults to on."
	},
	{
		.name = "set_ebreaku",
		.handler = riscv_set_ebreaku,
		.mode = COMMAND_ANY,
		.usage = "riscv set_ebreaku on|off",
		.help = "Control dcsr.ebreaku. When off, U-mode ebreak instructions "
			"don't trap to OpenOCD. Defaults to on."
	},
	COMMAND_REGISTRATION_DONE
};

/*
 * To be noted that RISC-V targets use the same semihosting commands as
 * ARM targets.
 *
 * The main reason is compatibility with existing tools. For example the
 * Eclipse OpenOCD/SEGGER J-Link/QEMU plug-ins have several widgets to
 * configure semihosting, which generate commands like `arm semihosting
 * enable`.
 * A secondary reason is the fact that the protocol used is exactly the
 * one specified by ARM. If RISC-V will ever define its own semihosting
 * protocol, then a command like `riscv semihosting enable` will make
 * sense, but for now all semihosting commands are prefixed with `arm`.
 */
extern const struct command_registration semihosting_common_handlers[];

const struct command_registration riscv_command_handlers[] = {
	{
		.name = "riscv",
		.mode = COMMAND_ANY,
		.help = "RISC-V Command Group",
		.usage = "",
		.chain = riscv_exec_command_handlers
	},
	{
		.name = "arm",
		.mode = COMMAND_ANY,
		.help = "ARM Command Group",
		.usage = "",
		.chain = semihosting_common_handlers
	},
	COMMAND_REGISTRATION_DONE
};

static unsigned riscv_xlen_nonconst(struct target *target)
{
	return riscv_xlen(target);
}

static unsigned riscv_data_bits(struct target *target)
{
	RISCV_INFO(r);
	if (r->data_bits)
		return r->data_bits(target);
	return riscv_xlen(target);
}

struct target_type riscv_target = {
	.name = "riscv",

	.init_target = riscv_init_target,
	.deinit_target = riscv_deinit_target,
	.examine = riscv_examine,

	/* poll current target status */
	.poll = old_or_new_riscv_poll,

	.halt = riscv_halt,
	.resume = riscv_target_resume,
	.step = old_or_new_riscv_step,

	.assert_reset = riscv_assert_reset,
	.deassert_reset = riscv_deassert_reset,

	.read_memory = riscv_read_memory,
	.write_memory = riscv_write_memory,
	.read_phys_memory = riscv_read_phys_memory,
	.write_phys_memory = riscv_write_phys_memory,

	.checksum_memory = riscv_checksum_memory,

	.mmu = riscv_mmu,
	.virt2phys = riscv_virt2phys,

	.get_gdb_reg_list = riscv_get_gdb_reg_list,
	.get_gdb_reg_list_noread = riscv_get_gdb_reg_list_noread,

	.add_breakpoint = riscv_add_breakpoint,
	.remove_breakpoint = riscv_remove_breakpoint,

	.add_watchpoint = riscv_add_watchpoint,
	.remove_watchpoint = riscv_remove_watchpoint,
	.hit_watchpoint = riscv_hit_watchpoint,

	.arch_state = riscv_arch_state,

	.run_algorithm = riscv_run_algorithm,

	.commands = riscv_command_handlers,

	.address_bits = riscv_xlen_nonconst,
	.data_bits = riscv_data_bits
};

/*** RISC-V Interface ***/

void riscv_info_init(struct target *target, riscv_info_t *r)
{
	memset(r, 0, sizeof(*r));
	r->dtm_version = 1;
	r->registers_initialized = false;
	r->current_hartid = target->coreid;

	memset(r->trigger_unique_id, 0xff, sizeof(r->trigger_unique_id));

	for (size_t h = 0; h < RISCV_MAX_HARTS; ++h)
		r->xlen[h] = -1;
}

static int riscv_resume_go_all_harts(struct target *target)
{
	RISCV_INFO(r);

	/* Dummy variables to make mingw32-gcc happy. */
	int first = 0;
	int last = 1;
	int step = 1;
	switch (resume_order) {
		case RO_NORMAL:
			first = 0;
			last = riscv_count_harts(target) - 1;
			step = 1;
			break;
		case RO_REVERSED:
			first = riscv_count_harts(target) - 1;
			last = 0;
			step = -1;
			break;
		default:
			assert(0);
	}

	for (int i = first; i != last + step; i += step) {
		if (!riscv_hart_enabled(target, i))
			continue;

		LOG_DEBUG("resuming hart %d", i);
		if (riscv_set_current_hartid(target, i) != ERROR_OK)
			return ERROR_FAIL;
		if (riscv_is_halted(target)) {
			if (r->resume_go(target) != ERROR_OK)
				return ERROR_FAIL;
		} else {
			LOG_DEBUG("  hart %d requested resume, but was already resumed", i);
		}
	}

	riscv_invalidate_register_cache(target);
	return ERROR_OK;
}

int riscv_step_rtos_hart(struct target *target)
{
	RISCV_INFO(r);
	int hartid = r->current_hartid;
	if (riscv_rtos_enabled(target)) {
		hartid = r->rtos_hartid;
		if (hartid == -1) {
			LOG_DEBUG("GDB has asked me to step \"any\" thread, so I'm stepping hart 0.");
			hartid = 0;
		}
	}
	if (riscv_set_current_hartid(target, hartid) != ERROR_OK)
		return ERROR_FAIL;
	LOG_DEBUG("stepping hart %d", hartid);

	if (!riscv_is_halted(target)) {
		LOG_ERROR("Hart isn't halted before single step!");
		return ERROR_FAIL;
	}
	riscv_invalidate_register_cache(target);
	r->on_step(target);
	if (r->step_current_hart(target) != ERROR_OK)
		return ERROR_FAIL;
	riscv_invalidate_register_cache(target);
	r->on_halt(target);
	if (!riscv_is_halted(target)) {
		LOG_ERROR("Hart was not halted after single step!");
		return ERROR_FAIL;
	}
	return ERROR_OK;
}

bool riscv_supports_extension(struct target *target, int hartid, char letter)
{
	RISCV_INFO(r);
	unsigned num;
	if (letter >= 'a' && letter <= 'z')
		num = letter - 'a';
	else if (letter >= 'A' && letter <= 'Z')
		num = letter - 'A';
	else
		return false;
	return r->misa[hartid] & (1 << num);
}

unsigned riscv_xlen(const struct target *target)
{
	return riscv_xlen_of_hart(target, riscv_current_hartid(target));
}

int riscv_xlen_of_hart(const struct target *target, int hartid)
{
	RISCV_INFO(r);
	assert(r->xlen[hartid] != -1);
	return r->xlen[hartid];
}

extern struct rtos_type riscv_rtos;
bool riscv_rtos_enabled(const struct target *target)
{
	return target->rtos && target->rtos->type == &riscv_rtos;
}

int riscv_set_current_hartid(struct target *target, int hartid)
{
	RISCV_INFO(r);
	if (!r->select_current_hart)
		return ERROR_OK;

	int previous_hartid = riscv_current_hartid(target);
	r->current_hartid = hartid;
	assert(riscv_hart_enabled(target, hartid));
	LOG_DEBUG("setting hartid to %d, was %d", hartid, previous_hartid);
	if (r->select_current_hart(target) != ERROR_OK)
		return ERROR_FAIL;

	/* This might get called during init, in which case we shouldn't be
	 * setting up the register cache. */
	if (target_was_examined(target) && riscv_rtos_enabled(target))
		riscv_invalidate_register_cache(target);

	return ERROR_OK;
}

void riscv_invalidate_register_cache(struct target *target)
{
	RISCV_INFO(r);

	LOG_DEBUG("[%d]", target->coreid);
	register_cache_invalidate(target->reg_cache);
	for (size_t i = 0; i < target->reg_cache->num_regs; ++i) {
		struct reg *reg = &target->reg_cache->reg_list[i];
		reg->valid = false;
	}

	r->registers_initialized = true;
}

int riscv_current_hartid(const struct target *target)
{
	RISCV_INFO(r);
	return r->current_hartid;
}

void riscv_set_all_rtos_harts(struct target *target)
{
	RISCV_INFO(r);
	r->rtos_hartid = -1;
}

void riscv_set_rtos_hartid(struct target *target, int hartid)
{
	LOG_DEBUG("setting RTOS hartid %d", hartid);
	RISCV_INFO(r);
	r->rtos_hartid = hartid;
}

int riscv_count_harts(struct target *target)
{
	if (target == NULL)
		return 1;
	RISCV_INFO(r);
	if (r == NULL || r->hart_count == NULL)
		return 1;
	return r->hart_count(target);
}

bool riscv_has_register(struct target *target, int hartid, int regid)
{
	return 1;
}

/**
 * If write is true:
 *   return true iff we are guaranteed that the register will contain exactly
 *       the value we just wrote when it's read.
 * If write is false:
 *   return true iff we are guaranteed that the register will read the same
 *       value in the future as the value we just read.
 */
static bool gdb_regno_cacheable(enum gdb_regno regno, bool write)
{
	/* GPRs, FPRs, vector registers are just normal data stores. */
	if (regno <= GDB_REGNO_XPR31 ||
			(regno >= GDB_REGNO_FPR0 && regno <= GDB_REGNO_FPR31) ||
			(regno >= GDB_REGNO_V0 && regno <= GDB_REGNO_V31))
		return true;

	/* Most CSRs won't change value on us, but we can't assume it about rbitrary
	 * CSRs. */
	switch (regno) {
		case GDB_REGNO_DPC:
			return true;

		case GDB_REGNO_VSTART:
		case GDB_REGNO_VXSAT:
		case GDB_REGNO_VXRM:
		case GDB_REGNO_VLENB:
		case GDB_REGNO_VL:
		case GDB_REGNO_VTYPE:
		case GDB_REGNO_MISA:
		case GDB_REGNO_DCSR:
		case GDB_REGNO_DSCRATCH:
		case GDB_REGNO_MSTATUS:
		case GDB_REGNO_MEPC:
		case GDB_REGNO_MCAUSE:
		case GDB_REGNO_SATP:
			/*
			 * WARL registers might not contain the value we just wrote, but
			 * these ones won't spontaneously change their value either. *
			 */
			return !write;

		case GDB_REGNO_TSELECT:	/* I think this should be above, but then it doesn't work. */
		case GDB_REGNO_TDATA1:	/* Changes value when tselect is changed. */
		case GDB_REGNO_TDATA2:  /* Changse value when tselect is changed. */
		default:
			return false;
	}
}

/**
 * This function is called when the debug user wants to change the value of a
 * register. The new value may be cached, and may not be written until the hart
 * is resumed. */
int riscv_set_register(struct target *target, enum gdb_regno r, riscv_reg_t v)
{
	return riscv_set_register_on_hart(target, riscv_current_hartid(target), r, v);
}

int riscv_set_register_on_hart(struct target *target, int hartid,
		enum gdb_regno regid, uint64_t value)
{
	RISCV_INFO(r);
	LOG_DEBUG("{%d} %s <- %" PRIx64, hartid, gdb_regno_name(regid), value);
	assert(r->set_register);

	/* TODO: Hack to deal with gdb that thinks these registers still exist. */
	if (regid > GDB_REGNO_XPR15 && regid <= GDB_REGNO_XPR31 && value == 0 &&
			riscv_supports_extension(target, hartid, 'E'))
		return ERROR_OK;

	struct reg *reg = &target->reg_cache->reg_list[regid];
	buf_set_u64(reg->value, 0, reg->size, value);

	int result = r->set_register(target, hartid, regid, value);
	if (result == ERROR_OK)
		reg->valid = gdb_regno_cacheable(regid, true);
	else
		reg->valid = false;
	LOG_DEBUG("[%s]{%d} wrote 0x%" PRIx64 " to %s valid=%d",
			  target_name(target), hartid, value, reg->name, reg->valid);
	return result;
}

int riscv_get_register(struct target *target, riscv_reg_t *value,
		enum gdb_regno r)
{
	return riscv_get_register_on_hart(target, value,
			riscv_current_hartid(target), r);
}

int riscv_get_register_on_hart(struct target *target, riscv_reg_t *value,
		int hartid, enum gdb_regno regid)
{
	RISCV_INFO(r);

	struct reg *reg = &target->reg_cache->reg_list[regid];
	if (!reg->exist) {
		LOG_DEBUG("[%s]{%d} %s does not exist.",
				  target_name(target), hartid, gdb_regno_name(regid));
		return ERROR_FAIL;
	}

	if (reg && reg->valid && hartid == riscv_current_hartid(target)) {
		*value = buf_get_u64(reg->value, 0, reg->size);
		LOG_DEBUG("{%d} %s: %" PRIx64 " (cached)", hartid,
				  gdb_regno_name(regid), *value);
		return ERROR_OK;
	}

	/* TODO: Hack to deal with gdb that thinks these registers still exist. */
	if (regid > GDB_REGNO_XPR15 && regid <= GDB_REGNO_XPR31 &&
			riscv_supports_extension(target, hartid, 'E')) {
		*value = 0;
		return ERROR_OK;
	}

	int result = r->get_register(target, value, hartid, regid);

	if (result == ERROR_OK)
		reg->valid = gdb_regno_cacheable(regid, false);

	LOG_DEBUG("{%d} %s: %" PRIx64, hartid, gdb_regno_name(regid), *value);
	return result;
}

bool riscv_is_halted(struct target *target)
{
	RISCV_INFO(r);
	assert(r->is_halted);
	return r->is_halted(target);
}

enum riscv_halt_reason riscv_halt_reason(struct target *target, int hartid)
{
	RISCV_INFO(r);
	if (riscv_set_current_hartid(target, hartid) != ERROR_OK)
		return RISCV_HALT_ERROR;
	if (!riscv_is_halted(target)) {
		LOG_ERROR("Hart is not halted!");
		return RISCV_HALT_UNKNOWN;
	}
	return r->halt_reason(target);
}

size_t riscv_debug_buffer_size(struct target *target)
{
	RISCV_INFO(r);
	return r->debug_buffer_size[riscv_current_hartid(target)];
}

int riscv_write_debug_buffer(struct target *target, int index, riscv_insn_t insn)
{
	RISCV_INFO(r);
	r->write_debug_buffer(target, index, insn);
	return ERROR_OK;
}

riscv_insn_t riscv_read_debug_buffer(struct target *target, int index)
{
	RISCV_INFO(r);
	return r->read_debug_buffer(target, index);
}

int riscv_execute_debug_buffer(struct target *target)
{
	RISCV_INFO(r);
	return r->execute_debug_buffer(target);
}

void riscv_fill_dmi_write_u64(struct target *target, char *buf, int a, uint64_t d)
{
	RISCV_INFO(r);
	r->fill_dmi_write_u64(target, buf, a, d);
}

void riscv_fill_dmi_read_u64(struct target *target, char *buf, int a)
{
	RISCV_INFO(r);
	r->fill_dmi_read_u64(target, buf, a);
}

void riscv_fill_dmi_nop_u64(struct target *target, char *buf)
{
	RISCV_INFO(r);
	r->fill_dmi_nop_u64(target, buf);
}

int riscv_dmi_write_u64_bits(struct target *target)
{
	RISCV_INFO(r);
	return r->dmi_write_u64_bits(target);
}

bool riscv_hart_enabled(struct target *target, int hartid)
{
	/* FIXME: Add a hart mask to the RTOS. */
	if (riscv_rtos_enabled(target))
		return hartid < riscv_count_harts(target);

	return hartid == target->coreid;
}

/**
 * Count triggers, and initialize trigger_count for each hart.
 * trigger_count is initialized even if this function fails to discover
 * something.
 * Disable any hardware triggers that have dmode set. We can't have set them
 * ourselves. Maybe they're left over from some killed debug session.
 * */
int riscv_enumerate_triggers(struct target *target)
{
	RISCV_INFO(r);

	if (r->triggers_enumerated)
		return ERROR_OK;

	r->triggers_enumerated = true;	/* At the very least we tried. */

	for (int hartid = 0; hartid < riscv_count_harts(target); ++hartid) {
		if (!riscv_hart_enabled(target, hartid))
			continue;

		riscv_reg_t tselect;
		int result = riscv_get_register_on_hart(target, &tselect, hartid,
				GDB_REGNO_TSELECT);
		if (result != ERROR_OK)
			return result;

		for (unsigned t = 0; t < RISCV_MAX_TRIGGERS; ++t) {
			r->trigger_count[hartid] = t;

			riscv_set_register_on_hart(target, hartid, GDB_REGNO_TSELECT, t);
			uint64_t tselect_rb;
			result = riscv_get_register_on_hart(target, &tselect_rb, hartid,
					GDB_REGNO_TSELECT);
			if (result != ERROR_OK)
				return result;
			/* Mask off the top bit, which is used as tdrmode in old
			 * implementations. */
			tselect_rb &= ~(1ULL << (riscv_xlen(target)-1));
			if (tselect_rb != t)
				break;
			uint64_t tdata1;
			result = riscv_get_register_on_hart(target, &tdata1, hartid,
					GDB_REGNO_TDATA1);
			if (result != ERROR_OK)
				return result;

			int type = get_field(tdata1, MCONTROL_TYPE(riscv_xlen(target)));
			switch (type) {
				case 1:
					/* On these older cores we don't support software using
					 * triggers. */
					riscv_set_register_on_hart(target, hartid, GDB_REGNO_TDATA1, 0);
					break;
				case 2:
					if (tdata1 & MCONTROL_DMODE(riscv_xlen(target)))
						riscv_set_register_on_hart(target, hartid, GDB_REGNO_TDATA1, 0);
					break;
			}
		}

		riscv_set_register_on_hart(target, hartid, GDB_REGNO_TSELECT, tselect);

		LOG_INFO("[%d] Found %d triggers", hartid, r->trigger_count[hartid]);
	}

	return ERROR_OK;
}

const char *gdb_regno_name(enum gdb_regno regno)
{
	static char buf[32];

	switch (regno) {
		case GDB_REGNO_ZERO:
			return "zero";
		case GDB_REGNO_RA:
			return "ra";
		case GDB_REGNO_SP:
			return "sp";
		case GDB_REGNO_GP:
			return "gp";
		case GDB_REGNO_TP:
			return "tp";
		case GDB_REGNO_T0:
			return "t0";
		case GDB_REGNO_T1:
			return "t1";
		case GDB_REGNO_T2:
			return "t2";
		case GDB_REGNO_S0:
			return "s0";
		case GDB_REGNO_S1:
			return "s1";
		case GDB_REGNO_A0:
			return "a0";
		case GDB_REGNO_A1:
			return "a1";
		case GDB_REGNO_A2:
			return "a2";
		case GDB_REGNO_A3:
			return "a3";
		case GDB_REGNO_A4:
			return "a4";
		case GDB_REGNO_A5:
			return "a5";
		case GDB_REGNO_A6:
			return "a6";
		case GDB_REGNO_A7:
			return "a7";
		case GDB_REGNO_S2:
			return "s2";
		case GDB_REGNO_S3:
			return "s3";
		case GDB_REGNO_S4:
			return "s4";
		case GDB_REGNO_S5:
			return "s5";
		case GDB_REGNO_S6:
			return "s6";
		case GDB_REGNO_S7:
			return "s7";
		case GDB_REGNO_S8:
			return "s8";
		case GDB_REGNO_S9:
			return "s9";
		case GDB_REGNO_S10:
			return "s10";
		case GDB_REGNO_S11:
			return "s11";
		case GDB_REGNO_T3:
			return "t3";
		case GDB_REGNO_T4:
			return "t4";
		case GDB_REGNO_T5:
			return "t5";
		case GDB_REGNO_T6:
			return "t6";
		case GDB_REGNO_PC:
			return "pc";
		case GDB_REGNO_FPR0:
			return "fpr0";
		case GDB_REGNO_FPR31:
			return "fpr31";
		case GDB_REGNO_CSR0:
			return "csr0";
		case GDB_REGNO_TSELECT:
			return "tselect";
		case GDB_REGNO_TDATA1:
			return "tdata1";
		case GDB_REGNO_TDATA2:
			return "tdata2";
		case GDB_REGNO_MISA:
			return "misa";
		case GDB_REGNO_DPC:
			return "dpc";
		case GDB_REGNO_DCSR:
			return "dcsr";
		case GDB_REGNO_DSCRATCH:
			return "dscratch";
		case GDB_REGNO_MSTATUS:
			return "mstatus";
		case GDB_REGNO_MEPC:
			return "mepc";
		case GDB_REGNO_MCAUSE:
			return "mcause";
		case GDB_REGNO_PRIV:
			return "priv";
		case GDB_REGNO_SATP:
			return "satp";
		case GDB_REGNO_VTYPE:
			return "vtype";
		case GDB_REGNO_VL:
			return "vl";
		case GDB_REGNO_V0:
			return "v0";
		case GDB_REGNO_V1:
			return "v1";
		case GDB_REGNO_V2:
			return "v2";
		case GDB_REGNO_V3:
			return "v3";
		case GDB_REGNO_V4:
			return "v4";
		case GDB_REGNO_V5:
			return "v5";
		case GDB_REGNO_V6:
			return "v6";
		case GDB_REGNO_V7:
			return "v7";
		case GDB_REGNO_V8:
			return "v8";
		case GDB_REGNO_V9:
			return "v9";
		case GDB_REGNO_V10:
			return "v10";
		case GDB_REGNO_V11:
			return "v11";
		case GDB_REGNO_V12:
			return "v12";
		case GDB_REGNO_V13:
			return "v13";
		case GDB_REGNO_V14:
			return "v14";
		case GDB_REGNO_V15:
			return "v15";
		case GDB_REGNO_V16:
			return "v16";
		case GDB_REGNO_V17:
			return "v17";
		case GDB_REGNO_V18:
			return "v18";
		case GDB_REGNO_V19:
			return "v19";
		case GDB_REGNO_V20:
			return "v20";
		case GDB_REGNO_V21:
			return "v21";
		case GDB_REGNO_V22:
			return "v22";
		case GDB_REGNO_V23:
			return "v23";
		case GDB_REGNO_V24:
			return "v24";
		case GDB_REGNO_V25:
			return "v25";
		case GDB_REGNO_V26:
			return "v26";
		case GDB_REGNO_V27:
			return "v27";
		case GDB_REGNO_V28:
			return "v28";
		case GDB_REGNO_V29:
			return "v29";
		case GDB_REGNO_V30:
			return "v30";
		case GDB_REGNO_V31:
			return "v31";
		default:
			if (regno <= GDB_REGNO_XPR31)
				sprintf(buf, "x%d", regno - GDB_REGNO_ZERO);
			else if (regno >= GDB_REGNO_CSR0 && regno <= GDB_REGNO_CSR4095)
				sprintf(buf, "csr%d", regno - GDB_REGNO_CSR0);
			else if (regno >= GDB_REGNO_FPR0 && regno <= GDB_REGNO_FPR31)
				sprintf(buf, "f%d", regno - GDB_REGNO_FPR0);
			else
				sprintf(buf, "gdb_regno_%d", regno);
			return buf;
	}
}

static int register_get(struct reg *reg)
{
	riscv_reg_info_t *reg_info = reg->arch_info;
	struct target *target = reg_info->target;
	RISCV_INFO(r);

	if (reg->number >= GDB_REGNO_V0 && reg->number <= GDB_REGNO_V31) {
		if (!r->get_register_buf) {
			LOG_ERROR("Reading register %s not supported on this RISC-V target.",
					gdb_regno_name(reg->number));
			return ERROR_FAIL;
		}

		if (r->get_register_buf(target, reg->value, reg->number) != ERROR_OK)
			return ERROR_FAIL;
	} else {
		uint64_t value;
		int result = riscv_get_register(target, &value, reg->number);
		if (result != ERROR_OK)
			return result;
		buf_set_u64(reg->value, 0, reg->size, value);
	}
	reg->valid = gdb_regno_cacheable(reg->number, false);
	char *str = buf_to_str(reg->value, reg->size, 16);
	LOG_DEBUG("[%d]{%d} read 0x%s from %s (valid=%d)", target->coreid,
			riscv_current_hartid(target), str, reg->name, reg->valid);
	free(str);
	return ERROR_OK;
}

static int register_set(struct reg *reg, uint8_t *buf)
{
	riscv_reg_info_t *reg_info = reg->arch_info;
	struct target *target = reg_info->target;
	RISCV_INFO(r);

	char *str = buf_to_str(buf, reg->size, 16);
	LOG_DEBUG("[%d]{%d} write 0x%s to %s (valid=%d)", target->coreid,
			riscv_current_hartid(target), str, reg->name, reg->valid);
	free(str);

	memcpy(reg->value, buf, DIV_ROUND_UP(reg->size, 8));
	reg->valid = gdb_regno_cacheable(reg->number, true);

	if (reg->number == GDB_REGNO_TDATA1 ||
			reg->number == GDB_REGNO_TDATA2) {
		r->manual_hwbp_set = true;
		/* When enumerating triggers, we clear any triggers with DMODE set,
		 * assuming they were left over from a previous debug session. So make
		 * sure that is done before a user might be setting their own triggers.
		 */
		if (riscv_enumerate_triggers(target) != ERROR_OK)
			return ERROR_FAIL;
	}

	if (reg->number >= GDB_REGNO_V0 && reg->number <= GDB_REGNO_V31) {
		if (!r->set_register_buf) {
			LOG_ERROR("Writing register %s not supported on this RISC-V target.",
					gdb_regno_name(reg->number));
			return ERROR_FAIL;
		}

		if (r->set_register_buf(target, reg->number, reg->value) != ERROR_OK)
			return ERROR_FAIL;
	} else {
		uint64_t value = buf_get_u64(buf, 0, reg->size);
		if (riscv_set_register(target, reg->number, value) != ERROR_OK)
			return ERROR_FAIL;
	}

	return ERROR_OK;
}

static struct reg_arch_type riscv_reg_arch_type = {
	.get = register_get,
	.set = register_set
};

struct csr_info {
	unsigned number;
	const char *name;
};

static int cmp_csr_info(const void *p1, const void *p2)
{
	return (int) (((struct csr_info *)p1)->number) - (int) (((struct csr_info *)p2)->number);
}

int riscv_init_registers(struct target *target)
{
	RISCV_INFO(info);

	riscv_free_registers(target);

	target->reg_cache = calloc(1, sizeof(*target->reg_cache));
	target->reg_cache->name = "RISC-V Registers";
	target->reg_cache->num_regs = GDB_REGNO_COUNT;

	if (expose_custom) {
		for (unsigned i = 0; expose_custom[i].low <= expose_custom[i].high; i++) {
			for (unsigned number = expose_custom[i].low;
					number <= expose_custom[i].high;
					number++)
				target->reg_cache->num_regs++;
		}
	}

	LOG_DEBUG("create register cache for %d registers",
			target->reg_cache->num_regs);

	target->reg_cache->reg_list =
		calloc(target->reg_cache->num_regs, sizeof(struct reg));

	const unsigned int max_reg_name_len = 12;
	if (info->reg_names)
		free(info->reg_names);
	info->reg_names =
		calloc(target->reg_cache->num_regs, max_reg_name_len);
	char *reg_name = info->reg_names;

	int hartid = riscv_current_hartid(target);

	static struct reg_feature feature_cpu = {
		.name = "org.gnu.gdb.riscv.cpu"
	};
	static struct reg_feature feature_fpu = {
		.name = "org.gnu.gdb.riscv.fpu"
	};
	static struct reg_feature feature_csr = {
		.name = "org.gnu.gdb.riscv.csr"
	};
	static struct reg_feature feature_vector = {
		.name = "org.gnu.gdb.riscv.vector"
	};
	static struct reg_feature feature_virtual = {
		.name = "org.gnu.gdb.riscv.virtual"
	};
	static struct reg_feature feature_custom = {
		.name = "org.gnu.gdb.riscv.custom"
	};

	/* These types are built into gdb. */
	static struct reg_data_type type_ieee_single = { .type = REG_TYPE_IEEE_SINGLE, .id = "ieee_single" };
	static struct reg_data_type type_ieee_double = { .type = REG_TYPE_IEEE_DOUBLE, .id = "ieee_double" };
	static struct reg_data_type_union_field single_double_fields[] = {
		{"float", &type_ieee_single, single_double_fields + 1},
		{"double", &type_ieee_double, NULL},
	};
	static struct reg_data_type_union single_double_union = {
		.fields = single_double_fields
	};
	static struct reg_data_type type_ieee_single_double = {
		.type = REG_TYPE_ARCH_DEFINED,
		.id = "FPU_FD",
		.type_class = REG_TYPE_CLASS_UNION,
		.reg_type_union = &single_double_union
	};
	static struct reg_data_type type_uint8 = { .type = REG_TYPE_UINT8, .id = "uint8" };
	static struct reg_data_type type_uint16 = { .type = REG_TYPE_UINT16, .id = "uint16" };
	static struct reg_data_type type_uint32 = { .type = REG_TYPE_UINT32, .id = "uint32" };
	static struct reg_data_type type_uint64 = { .type = REG_TYPE_UINT64, .id = "uint64" };
	static struct reg_data_type type_uint128 = { .type = REG_TYPE_UINT128, .id = "uint128" };

	/* This is roughly the XML we want:
	 * <vector id="bytes" type="uint8" count="16"/>
	 * <vector id="shorts" type="uint16" count="8"/>
	 * <vector id="words" type="uint32" count="4"/>
	 * <vector id="longs" type="uint64" count="2"/>
	 * <vector id="quads" type="uint128" count="1"/>
	 * <union id="riscv_vector_type">
	 *   <field name="b" type="bytes"/>
	 *   <field name="s" type="shorts"/>
	 *   <field name="w" type="words"/>
	 *   <field name="l" type="longs"/>
	 *   <field name="q" type="quads"/>
	 * </union>
	 */

	info->vector_uint8.type = &type_uint8;
	info->vector_uint8.count = info->vlenb[hartid];
	info->type_uint8_vector.type = REG_TYPE_ARCH_DEFINED;
	info->type_uint8_vector.id = "bytes";
	info->type_uint8_vector.type_class = REG_TYPE_CLASS_VECTOR;
	info->type_uint8_vector.reg_type_vector = &info->vector_uint8;

	info->vector_uint16.type = &type_uint16;
	info->vector_uint16.count = info->vlenb[hartid] / 2;
	info->type_uint16_vector.type = REG_TYPE_ARCH_DEFINED;
	info->type_uint16_vector.id = "shorts";
	info->type_uint16_vector.type_class = REG_TYPE_CLASS_VECTOR;
	info->type_uint16_vector.reg_type_vector = &info->vector_uint16;

	info->vector_uint32.type = &type_uint32;
	info->vector_uint32.count = info->vlenb[hartid] / 4;
	info->type_uint32_vector.type = REG_TYPE_ARCH_DEFINED;
	info->type_uint32_vector.id = "words";
	info->type_uint32_vector.type_class = REG_TYPE_CLASS_VECTOR;
	info->type_uint32_vector.reg_type_vector = &info->vector_uint32;

	info->vector_uint64.type = &type_uint64;
	info->vector_uint64.count = info->vlenb[hartid] / 8;
	info->type_uint64_vector.type = REG_TYPE_ARCH_DEFINED;
	info->type_uint64_vector.id = "longs";
	info->type_uint64_vector.type_class = REG_TYPE_CLASS_VECTOR;
	info->type_uint64_vector.reg_type_vector = &info->vector_uint64;

	info->vector_uint128.type = &type_uint128;
	info->vector_uint128.count = info->vlenb[hartid] / 16;
	info->type_uint128_vector.type = REG_TYPE_ARCH_DEFINED;
	info->type_uint128_vector.id = "quads";
	info->type_uint128_vector.type_class = REG_TYPE_CLASS_VECTOR;
	info->type_uint128_vector.reg_type_vector = &info->vector_uint128;

	info->vector_fields[0].name = "b";
	info->vector_fields[0].type = &info->type_uint8_vector;
	if (info->vlenb[hartid] >= 2) {
		info->vector_fields[0].next = info->vector_fields + 1;
		info->vector_fields[1].name = "s";
		info->vector_fields[1].type = &info->type_uint16_vector;
	} else {
		info->vector_fields[0].next = NULL;
	}
	if (info->vlenb[hartid] >= 4) {
		info->vector_fields[1].next = info->vector_fields + 2;
		info->vector_fields[2].name = "w";
		info->vector_fields[2].type = &info->type_uint32_vector;
	} else {
		info->vector_fields[1].next = NULL;
	}
	if (info->vlenb[hartid] >= 8) {
		info->vector_fields[2].next = info->vector_fields + 3;
		info->vector_fields[3].name = "l";
		info->vector_fields[3].type = &info->type_uint64_vector;
	} else {
		info->vector_fields[2].next = NULL;
	}
	if (info->vlenb[hartid] >= 16) {
		info->vector_fields[3].next = info->vector_fields + 4;
		info->vector_fields[4].name = "q";
		info->vector_fields[4].type = &info->type_uint128_vector;
	} else {
		info->vector_fields[3].next = NULL;
	}
	info->vector_fields[4].next = NULL;

	info->vector_union.fields = info->vector_fields;

	info->type_vector.type = REG_TYPE_ARCH_DEFINED;
	info->type_vector.id = "riscv_vector";
	info->type_vector.type_class = REG_TYPE_CLASS_UNION;
	info->type_vector.reg_type_union = &info->vector_union;

	struct csr_info csr_info[] = {
#define DECLARE_CSR(name, number) { number, #name },
#include "encoding.h"
#undef DECLARE_CSR
	};
	/* encoding.h does not contain the registers in sorted order. */
	qsort(csr_info, DIM(csr_info), sizeof(*csr_info), cmp_csr_info);
	unsigned csr_info_index = 0;

	unsigned custom_range_index = 0;
	int custom_within_range = 0;

	riscv_reg_info_t *shared_reg_info = calloc(1, sizeof(riscv_reg_info_t));
	shared_reg_info->target = target;

	/* When gdb requests register N, gdb_get_register_packet() assumes that this
	 * is register at index N in reg_list. So if there are certain registers
	 * that don't exist, we need to leave holes in the list (or renumber, but
	 * it would be nice not to have yet another set of numbers to translate
	 * between). */
	for (uint32_t number = 0; number < target->reg_cache->num_regs; number++) {
		struct reg *r = &target->reg_cache->reg_list[number];
		r->dirty = false;
		r->valid = false;
		r->exist = true;
		r->type = &riscv_reg_arch_type;
		r->arch_info = shared_reg_info;
		r->number = number;
		r->size = riscv_xlen(target);
		/* r->size is set in riscv_invalidate_register_cache, maybe because the
		 * target is in theory allowed to change XLEN on us. But I expect a lot
		 * of other things to break in that case as well. */
		if (number <= GDB_REGNO_XPR31) {
			r->exist = number <= GDB_REGNO_XPR15 ||
				!riscv_supports_extension(target, hartid, 'E');
			/* TODO: For now we fake that all GPRs exist because otherwise gdb
			 * doesn't work. */
			r->exist = true;
			r->caller_save = true;
			switch (number) {
				case GDB_REGNO_ZERO:
					r->name = "zero";
					break;
				case GDB_REGNO_RA:
					r->name = "ra";
					break;
				case GDB_REGNO_SP:
					r->name = "sp";
					break;
				case GDB_REGNO_GP:
					r->name = "gp";
					break;
				case GDB_REGNO_TP:
					r->name = "tp";
					break;
				case GDB_REGNO_T0:
					r->name = "t0";
					break;
				case GDB_REGNO_T1:
					r->name = "t1";
					break;
				case GDB_REGNO_T2:
					r->name = "t2";
					break;
				case GDB_REGNO_FP:
					r->name = "fp";
					break;
				case GDB_REGNO_S1:
					r->name = "s1";
					break;
				case GDB_REGNO_A0:
					r->name = "a0";
					break;
				case GDB_REGNO_A1:
					r->name = "a1";
					break;
				case GDB_REGNO_A2:
					r->name = "a2";
					break;
				case GDB_REGNO_A3:
					r->name = "a3";
					break;
				case GDB_REGNO_A4:
					r->name = "a4";
					break;
				case GDB_REGNO_A5:
					r->name = "a5";
					break;
				case GDB_REGNO_A6:
					r->name = "a6";
					break;
				case GDB_REGNO_A7:
					r->name = "a7";
					break;
				case GDB_REGNO_S2:
					r->name = "s2";
					break;
				case GDB_REGNO_S3:
					r->name = "s3";
					break;
				case GDB_REGNO_S4:
					r->name = "s4";
					break;
				case GDB_REGNO_S5:
					r->name = "s5";
					break;
				case GDB_REGNO_S6:
					r->name = "s6";
					break;
				case GDB_REGNO_S7:
					r->name = "s7";
					break;
				case GDB_REGNO_S8:
					r->name = "s8";
					break;
				case GDB_REGNO_S9:
					r->name = "s9";
					break;
				case GDB_REGNO_S10:
					r->name = "s10";
					break;
				case GDB_REGNO_S11:
					r->name = "s11";
					break;
				case GDB_REGNO_T3:
					r->name = "t3";
					break;
				case GDB_REGNO_T4:
					r->name = "t4";
					break;
				case GDB_REGNO_T5:
					r->name = "t5";
					break;
				case GDB_REGNO_T6:
					r->name = "t6";
					break;
			}
			r->group = "general";
			r->feature = &feature_cpu;
		} else if (number == GDB_REGNO_PC) {
			r->caller_save = true;
			sprintf(reg_name, "pc");
			r->group = "general";
			r->feature = &feature_cpu;
		} else if (number >= GDB_REGNO_FPR0 && number <= GDB_REGNO_FPR31) {
			r->caller_save = true;
			if (riscv_supports_extension(target, hartid, 'D')) {
				r->size = 64;
				if (riscv_supports_extension(target, hartid, 'F'))
					r->reg_data_type = &type_ieee_single_double;
				else
					r->reg_data_type = &type_ieee_double;
			} else if (riscv_supports_extension(target, hartid, 'F')) {
				r->reg_data_type = &type_ieee_single;
				r->size = 32;
			} else {
				r->exist = false;
			}
			switch (number) {
				case GDB_REGNO_FT0:
					r->name = "ft0";
					break;
				case GDB_REGNO_FT1:
					r->name = "ft1";
					break;
				case GDB_REGNO_FT2:
					r->name = "ft2";
					break;
				case GDB_REGNO_FT3:
					r->name = "ft3";
					break;
				case GDB_REGNO_FT4:
					r->name = "ft4";
					break;
				case GDB_REGNO_FT5:
					r->name = "ft5";
					break;
				case GDB_REGNO_FT6:
					r->name = "ft6";
					break;
				case GDB_REGNO_FT7:
					r->name = "ft7";
					break;
				case GDB_REGNO_FS0:
					r->name = "fs0";
					break;
				case GDB_REGNO_FS1:
					r->name = "fs1";
					break;
				case GDB_REGNO_FA0:
					r->name = "fa0";
					break;
				case GDB_REGNO_FA1:
					r->name = "fa1";
					break;
				case GDB_REGNO_FA2:
					r->name = "fa2";
					break;
				case GDB_REGNO_FA3:
					r->name = "fa3";
					break;
				case GDB_REGNO_FA4:
					r->name = "fa4";
					break;
				case GDB_REGNO_FA5:
					r->name = "fa5";
					break;
				case GDB_REGNO_FA6:
					r->name = "fa6";
					break;
				case GDB_REGNO_FA7:
					r->name = "fa7";
					break;
				case GDB_REGNO_FS2:
					r->name = "fs2";
					break;
				case GDB_REGNO_FS3:
					r->name = "fs3";
					break;
				case GDB_REGNO_FS4:
					r->name = "fs4";
					break;
				case GDB_REGNO_FS5:
					r->name = "fs5";
					break;
				case GDB_REGNO_FS6:
					r->name = "fs6";
					break;
				case GDB_REGNO_FS7:
					r->name = "fs7";
					break;
				case GDB_REGNO_FS8:
					r->name = "fs8";
					break;
				case GDB_REGNO_FS9:
					r->name = "fs9";
					break;
				case GDB_REGNO_FS10:
					r->name = "fs10";
					break;
				case GDB_REGNO_FS11:
					r->name = "fs11";
					break;
				case GDB_REGNO_FT8:
					r->name = "ft8";
					break;
				case GDB_REGNO_FT9:
					r->name = "ft9";
					break;
				case GDB_REGNO_FT10:
					r->name = "ft10";
					break;
				case GDB_REGNO_FT11:
					r->name = "ft11";
					break;
			}
			r->group = "float";
			r->feature = &feature_fpu;
		} else if (number >= GDB_REGNO_CSR0 && number <= GDB_REGNO_CSR4095) {
			r->group = "csr";
			r->feature = &feature_csr;
			unsigned csr_number = number - GDB_REGNO_CSR0;

			while (csr_info[csr_info_index].number < csr_number &&
					csr_info_index < DIM(csr_info) - 1) {
				csr_info_index++;
			}
			if (csr_info[csr_info_index].number == csr_number) {
				r->name = csr_info[csr_info_index].name;
			} else {
				sprintf(reg_name, "csr%d", csr_number);
				/* Assume unnamed registers don't exist, unless we have some
				 * configuration that tells us otherwise. That's important
				 * because eg. Eclipse crashes if a target has too many
				 * registers, and apparently has no way of only showing a
				 * subset of registers in any case. */
				r->exist = false;
			}

			switch (csr_number) {
				case CSR_FFLAGS:
				case CSR_FRM:
				case CSR_FCSR:
					r->exist = riscv_supports_extension(target, hartid, 'F');
					r->group = "float";
					r->feature = &feature_fpu;
					break;
				case CSR_SSTATUS:
				case CSR_STVEC:
				case CSR_SIP:
				case CSR_SIE:
				case CSR_SCOUNTEREN:
				case CSR_SSCRATCH:
				case CSR_SEPC:
				case CSR_SCAUSE:
				case CSR_STVAL:
				case CSR_SATP:
					r->exist = riscv_supports_extension(target, hartid, 'S');
					break;
				case CSR_MEDELEG:
				case CSR_MIDELEG:
					/* "In systems with only M-mode, or with both M-mode and
					 * U-mode but without U-mode trap support, the medeleg and
					 * mideleg registers should not exist." */
					r->exist = riscv_supports_extension(target, hartid, 'S') ||
						riscv_supports_extension(target, hartid, 'N');
					break;

				case CSR_PMPCFG1:
				case CSR_PMPCFG3:
				case CSR_CYCLEH:
				case CSR_TIMEH:
				case CSR_INSTRETH:
				case CSR_HPMCOUNTER3H:
				case CSR_HPMCOUNTER4H:
				case CSR_HPMCOUNTER5H:
				case CSR_HPMCOUNTER6H:
				case CSR_HPMCOUNTER7H:
				case CSR_HPMCOUNTER8H:
				case CSR_HPMCOUNTER9H:
				case CSR_HPMCOUNTER10H:
				case CSR_HPMCOUNTER11H:
				case CSR_HPMCOUNTER12H:
				case CSR_HPMCOUNTER13H:
				case CSR_HPMCOUNTER14H:
				case CSR_HPMCOUNTER15H:
				case CSR_HPMCOUNTER16H:
				case CSR_HPMCOUNTER17H:
				case CSR_HPMCOUNTER18H:
				case CSR_HPMCOUNTER19H:
				case CSR_HPMCOUNTER20H:
				case CSR_HPMCOUNTER21H:
				case CSR_HPMCOUNTER22H:
				case CSR_HPMCOUNTER23H:
				case CSR_HPMCOUNTER24H:
				case CSR_HPMCOUNTER25H:
				case CSR_HPMCOUNTER26H:
				case CSR_HPMCOUNTER27H:
				case CSR_HPMCOUNTER28H:
				case CSR_HPMCOUNTER29H:
				case CSR_HPMCOUNTER30H:
				case CSR_HPMCOUNTER31H:
				case CSR_MCYCLEH:
				case CSR_MINSTRETH:
				case CSR_MHPMCOUNTER3H:
				case CSR_MHPMCOUNTER4H:
				case CSR_MHPMCOUNTER5H:
				case CSR_MHPMCOUNTER6H:
				case CSR_MHPMCOUNTER7H:
				case CSR_MHPMCOUNTER8H:
				case CSR_MHPMCOUNTER9H:
				case CSR_MHPMCOUNTER10H:
				case CSR_MHPMCOUNTER11H:
				case CSR_MHPMCOUNTER12H:
				case CSR_MHPMCOUNTER13H:
				case CSR_MHPMCOUNTER14H:
				case CSR_MHPMCOUNTER15H:
				case CSR_MHPMCOUNTER16H:
				case CSR_MHPMCOUNTER17H:
				case CSR_MHPMCOUNTER18H:
				case CSR_MHPMCOUNTER19H:
				case CSR_MHPMCOUNTER20H:
				case CSR_MHPMCOUNTER21H:
				case CSR_MHPMCOUNTER22H:
				case CSR_MHPMCOUNTER23H:
				case CSR_MHPMCOUNTER24H:
				case CSR_MHPMCOUNTER25H:
				case CSR_MHPMCOUNTER26H:
				case CSR_MHPMCOUNTER27H:
				case CSR_MHPMCOUNTER28H:
				case CSR_MHPMCOUNTER29H:
				case CSR_MHPMCOUNTER30H:
				case CSR_MHPMCOUNTER31H:
					r->exist = riscv_xlen(target) == 32;
					break;

				case CSR_VSTART:
				case CSR_VXSAT:
				case CSR_VXRM:
				case CSR_VL:
				case CSR_VTYPE:
				case CSR_VLENB:
					r->exist = riscv_supports_extension(target, hartid, 'V');
					break;
			}

			if (!r->exist && expose_csr) {
				for (unsigned i = 0; expose_csr[i].low <= expose_csr[i].high; i++) {
					if (csr_number >= expose_csr[i].low && csr_number <= expose_csr[i].high) {
						LOG_INFO("Exposing additional CSR %d", csr_number);
						r->exist = true;
						break;
					}
				}
			}

		} else if (number == GDB_REGNO_PRIV) {
			sprintf(reg_name, "priv");
			r->group = "general";
			r->feature = &feature_virtual;
			r->size = 8;

		} else if (number >= GDB_REGNO_V0 && number <= GDB_REGNO_V31) {
			r->caller_save = false;
			r->exist = riscv_supports_extension(target, hartid, 'V') && info->vlenb[hartid];
			r->size = info->vlenb[hartid] * 8;
			sprintf(reg_name, "v%d", number - GDB_REGNO_V0);
			r->group = "vector";
			r->feature = &feature_vector;
			r->reg_data_type = &info->type_vector;

		} else if (number >= GDB_REGNO_COUNT) {
			/* Custom registers. */
			assert(expose_custom);

			range_t *range = &expose_custom[custom_range_index];
			assert(range->low <= range->high);
			unsigned custom_number = range->low + custom_within_range;

			r->group = "custom";
			r->feature = &feature_custom;
			r->arch_info = calloc(1, sizeof(riscv_reg_info_t));
			assert(r->arch_info);
			((riscv_reg_info_t *) r->arch_info)->target = target;
			((riscv_reg_info_t *) r->arch_info)->custom_number = custom_number;
			sprintf(reg_name, "custom%d", custom_number);

			custom_within_range++;
			if (custom_within_range > range->high - range->low) {
				custom_within_range = 0;
				custom_range_index++;
			}
		}

		if (reg_name[0])
			r->name = reg_name;
		reg_name += strlen(reg_name) + 1;
		assert(reg_name < info->reg_names + target->reg_cache->num_regs *
				max_reg_name_len);
		r->value = &info->reg_cache_values[number];
	}

	return ERROR_OK;
}


void riscv_add_bscan_tunneled_scan(struct target *target, struct scan_field *field,
					riscv_bscan_tunneled_scan_context_t *ctxt)
{
	jtag_add_ir_scan(target->tap, &select_user4, TAP_IDLE);

	memset(ctxt->tunneled_dr, 0, sizeof(ctxt->tunneled_dr));
	if (bscan_tunnel_type == BSCAN_TUNNEL_DATA_REGISTER) {
		ctxt->tunneled_dr[3].num_bits = 1;
		ctxt->tunneled_dr[3].out_value = bscan_one;
		ctxt->tunneled_dr[2].num_bits = 7;
		ctxt->tunneled_dr_width = field->num_bits;
		ctxt->tunneled_dr[2].out_value = &ctxt->tunneled_dr_width;
		/* for BSCAN tunnel, there is a one-TCK skew between shift in and shift out, so
		   scanning num_bits + 1, and then will right shift the input field after executing the queues */

		ctxt->tunneled_dr[1].num_bits = field->num_bits+1;
		ctxt->tunneled_dr[1].out_value = field->out_value;
		ctxt->tunneled_dr[1].in_value = field->in_value;

		ctxt->tunneled_dr[0].num_bits = 3;
		ctxt->tunneled_dr[0].out_value = bscan_zero;
	} else {
		/* BSCAN_TUNNEL_NESTED_TAP */
		ctxt->tunneled_dr[0].num_bits = 1;
		ctxt->tunneled_dr[0].out_value = bscan_one;
		ctxt->tunneled_dr[1].num_bits = 7;
		ctxt->tunneled_dr_width = field->num_bits;
		ctxt->tunneled_dr[1].out_value = &ctxt->tunneled_dr_width;
		/* for BSCAN tunnel, there is a one-TCK skew between shift in and shift out, so
		   scanning num_bits + 1, and then will right shift the input field after executing the queues */
		ctxt->tunneled_dr[2].num_bits = field->num_bits+1;
		ctxt->tunneled_dr[2].out_value = field->out_value;
		ctxt->tunneled_dr[2].in_value = field->in_value;
		ctxt->tunneled_dr[3].num_bits = 3;
		ctxt->tunneled_dr[3].out_value = bscan_zero;
	}
	jtag_add_dr_scan(target->tap, ARRAY_SIZE(ctxt->tunneled_dr), ctxt->tunneled_dr, TAP_IDLE);
}<|MERGE_RESOLUTION|>--- conflicted
+++ resolved
@@ -1357,7 +1357,6 @@
 	return result;
 }
 
-<<<<<<< HEAD
 static int resume_finish(struct target *target)
 {
 	register_cache_invalidate(target->reg_cache);
@@ -1378,10 +1377,6 @@
 		int handle_breakpoints,
 		int debug_execution,
 		bool single_hart)
-=======
-static int old_or_new_riscv_resume(struct target *target, int current,
-		target_addr_t address, int handle_breakpoints, int debug_execution)
->>>>>>> 8833c889
 {
 	LOG_DEBUG("handle_breakpoints=%d", handle_breakpoints);
 	int result = ERROR_OK;
