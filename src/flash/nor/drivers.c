--- conflicted
+++ resolved
@@ -44,6 +44,7 @@
 extern const struct flash_driver fm3_flash;
 extern const struct flash_driver fm4_flash;
 extern const struct flash_driver fespi_flash;
+extern const struct flash_driver gd32vf103_flash;
 extern const struct flash_driver jtagspi_flash;
 extern const struct flash_driver kinetis_flash;
 extern const struct flash_driver kinetis_ke_flash;
@@ -75,11 +76,7 @@
 extern const struct flash_driver stm32lx_flash;
 extern const struct flash_driver stm32l4x_flash;
 extern const struct flash_driver stm32h7x_flash;
-<<<<<<< HEAD
-extern const struct flash_driver gd32vf103_flash;
-=======
 extern const struct flash_driver stmqspi_flash;
->>>>>>> c69b4dea
 extern const struct flash_driver stmsmi_flash;
 extern const struct flash_driver str7x_flash;
 extern const struct flash_driver str9x_flash;
