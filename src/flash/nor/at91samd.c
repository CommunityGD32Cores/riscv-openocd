--- conflicted
+++ resolved
@@ -906,11 +906,7 @@
 FLASH_BANK_COMMAND_HANDLER(samd_flash_bank_command)
 {
 	if (bank->base != SAMD_FLASH) {
-<<<<<<< HEAD
-		LOG_ERROR("Address 0x%08" TARGET_PRIxADDR
-=======
 		LOG_ERROR("Address " TARGET_ADDR_FMT
->>>>>>> 11a2bfc2
 				" invalid bank address (try 0x%08" PRIx32
 				"[at91samd series] )",
 				bank->base, SAMD_FLASH);
