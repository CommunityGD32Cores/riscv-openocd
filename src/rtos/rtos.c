--- conflicted
+++ resolved
@@ -27,6 +27,7 @@
 #include "server/gdb_server.h"
 
 /* RTOSs */
+extern struct rtos_type riscv_rtos;
 extern struct rtos_type FreeRTOS_rtos;
 extern struct rtos_type ThreadX_rtos;
 extern struct rtos_type eCos_rtos;
@@ -38,11 +39,7 @@
 extern struct rtos_type uCOS_III_rtos;
 extern struct rtos_type nuttx_rtos;
 extern struct rtos_type hwthread_rtos;
-<<<<<<< HEAD
-extern struct rtos_type riscv_rtos;
-=======
 extern struct rtos_type riot_rtos;
->>>>>>> 4fc61a2f
 
 static struct rtos_type *rtos_types[] = {
 	&ThreadX_rtos,
