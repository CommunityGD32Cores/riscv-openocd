/***************************************************************************
 *                                                                         *
 *   This program is free software; you can redistribute it and/or modify  *
 *   it under the terms of the GNU General Public License as published by  *
 *   the Free Software Foundation; either version 2 of the License, or     *
 *   (at your option) any later version.                                   *
 *                                                                         *
 *   This program is distributed in the hope that it will be useful,       *
 *   but WITHOUT ANY WARRANTY; without even the implied warranty of        *
 *   MERCHANTABILITY or FITNESS FOR A PARTICULAR PURPOSE.  See the         *
 *   GNU General Public License for more details.                          *
 *                                                                         *
 *   You should have received a copy of the GNU General Public License     *
 *   along with this program.  If not, see <http://www.gnu.org/licenses/>. *
 ***************************************************************************/

#ifdef HAVE_CONFIG_H
#include "config.h"
#endif

#include <helper/time_support.h>
#include <jtag/jtag.h>
#include "target/target.h"
#include "target/target_type.h"
#include "target/register.h"
#include "rtos.h"
#include "helper/log.h"
#include "helper/types.h"
#include "server/gdb_server.h"

static bool hwthread_detect_rtos(struct target *target);
static int hwthread_create(struct target *target);
static int hwthread_update_threads(struct rtos *rtos);
static int hwthread_get_thread_reg(struct rtos *rtos, int64_t thread_id,
		uint32_t reg_num, struct rtos_reg *rtos_reg);
static int hwthread_get_thread_reg_list(struct rtos *rtos, int64_t thread_id,
		struct rtos_reg **reg_list, int *num_regs);
static int hwthread_get_symbol_list_to_lookup(symbol_table_elem_t *symbol_list[]);
static int hwthread_smp_init(struct target *target);
<<<<<<< HEAD
int hwthread_set_reg(struct rtos *rtos, uint32_t reg_num, uint8_t *reg_value);
bool hwthread_needs_fake_step(struct target *target, int64_t thread_id);
int hwthread_read_buffer(struct rtos *rtos, target_addr_t address,
		uint32_t size, uint8_t *buffer);
int hwthread_write_buffer(struct rtos *rtos, target_addr_t address,
		uint32_t size, const uint8_t *buffer);
=======
static int hwthread_set_reg(struct rtos *rtos, uint32_t reg_num, uint8_t *reg_value);
>>>>>>> c69b4dea

#define HW_THREAD_NAME_STR_SIZE (32)

extern int rtos_thread_packet(struct connection *connection, const char *packet, int packet_size);

static inline threadid_t threadid_from_target(const struct target *target)
{
	return target->coreid + 1;
}

const struct rtos_type hwthread_rtos = {
	.name = "hwthread",
	.detect_rtos = hwthread_detect_rtos,
	.create = hwthread_create,
	.update_threads = hwthread_update_threads,
	.get_thread_reg_list = hwthread_get_thread_reg_list,
	.get_thread_reg = hwthread_get_thread_reg,
	.get_symbol_list_to_lookup = hwthread_get_symbol_list_to_lookup,
	.smp_init = hwthread_smp_init,
	.set_reg = hwthread_set_reg,
	.needs_fake_step = hwthread_needs_fake_step,
	.read_buffer = hwthread_read_buffer,
	.write_buffer = hwthread_write_buffer,
};

struct hwthread_params {
	int dummy_param;
};

static int hwthread_fill_thread(struct rtos *rtos, struct target *curr, int thread_num)
{
	char tmp_str[HW_THREAD_NAME_STR_SIZE];
	threadid_t tid = threadid_from_target(curr);

	memset(tmp_str, 0, HW_THREAD_NAME_STR_SIZE);

	/* thread-id is the core-id of this core inside the SMP group plus 1 */
	rtos->thread_details[thread_num].threadid = tid;
	/* create the thread name */
	rtos->thread_details[thread_num].exists = true;
	rtos->thread_details[thread_num].thread_name_str = strdup(target_name(curr));
	snprintf(tmp_str, HW_THREAD_NAME_STR_SIZE-1, "state: %s", debug_reason_name(curr));
	rtos->thread_details[thread_num].extra_info_str = strdup(tmp_str);

	return ERROR_OK;
}

static int hwthread_update_threads(struct rtos *rtos)
{
	int threads_found = 0;
	int thread_list_size = 0;
	struct target_list *head;
	struct target *target;
	int64_t current_thread = 0;
	enum target_debug_reason current_reason = DBG_REASON_UNDEFINED;

	if (rtos == NULL)
		return ERROR_FAIL;

	target = rtos->target;

	/* determine the number of "threads" */
	if (target->smp) {
		for (head = target->head; head != NULL; head = head->next) {
			struct target *curr = head->target;

			if (!target_was_examined(curr))
				continue;

			++thread_list_size;
		}
	} else
		thread_list_size = 1;

	/* Wipe out previous thread details if any, but preserve threadid. */
	int64_t current_threadid = rtos->current_threadid;
	rtos_free_threadlist(rtos);
	rtos->current_threadid = current_threadid;

	/* create space for new thread details */
	rtos->thread_details = malloc(sizeof(struct thread_detail) * thread_list_size);

	if (target->smp) {
		/* loop over all threads */
		for (head = target->head; head != NULL; head = head->next) {
			struct target *curr = head->target;

			if (!target_was_examined(curr))
				continue;

			threadid_t tid = threadid_from_target(curr);

			hwthread_fill_thread(rtos, curr, threads_found);

			/* find an interesting thread to set as current */
			switch (current_reason) {
			case DBG_REASON_UNDEFINED:
				current_reason = curr->debug_reason;
				current_thread = tid;
				break;
			case DBG_REASON_SINGLESTEP:
				/* single-step can only be overridden by itself */
				if (curr->debug_reason == DBG_REASON_SINGLESTEP) {
					if (tid == rtos->current_threadid)
						current_thread = tid;
				}
				break;
			case DBG_REASON_BREAKPOINT:
				/* single-step overrides breakpoint */
				if (curr->debug_reason == DBG_REASON_SINGLESTEP) {
					current_reason = curr->debug_reason;
					current_thread = tid;
				} else
				/* multiple breakpoints, prefer gdbs' threadid */
				if (curr->debug_reason == DBG_REASON_BREAKPOINT) {
					if (tid == rtos->current_threadid)
						current_thread = tid;
				}
				break;
			case DBG_REASON_WATCHPOINT:
				/* breakpoint and single-step override watchpoint */
				if (curr->debug_reason == DBG_REASON_SINGLESTEP ||
						curr->debug_reason == DBG_REASON_BREAKPOINT) {
					current_reason = curr->debug_reason;
					current_thread = tid;
				}
				break;
			case DBG_REASON_DBGRQ:
				/* all other reasons override debug-request */
				if (curr->debug_reason == DBG_REASON_SINGLESTEP ||
						curr->debug_reason == DBG_REASON_WATCHPOINT ||
						curr->debug_reason == DBG_REASON_BREAKPOINT) {
					current_reason = curr->debug_reason;
					current_thread = tid;
				} else
				if (curr->debug_reason == DBG_REASON_DBGRQ) {
					if (tid == rtos->current_threadid)
						current_thread = tid;
				}

				break;

			default:
				break;
			}

			threads_found++;
		}
	} else {
		hwthread_fill_thread(rtos, target, threads_found);
		current_thread = threadid_from_target(target);
		threads_found++;
	}

	rtos->thread_count = threads_found;

	/* we found an interesting thread, set it as current */
	if (current_thread != 0)
		rtos->current_thread = current_thread;
	else if (rtos->current_threadid != 0)
		rtos->current_thread = rtos->current_threadid;
	else
		rtos->current_thread = threadid_from_target(target);

	LOG_DEBUG("%s current_thread=%i", __func__, (int)rtos->current_thread);
	return 0;
}

static int hwthread_smp_init(struct target *target)
{
	return hwthread_update_threads(target->rtos);
}

static struct target *hwthread_find_thread(struct target *target, int64_t thread_id)
{
	/* Find the thread with that thread_id */
	if (target == NULL)
		return NULL;
	if (target->smp) {
		for (struct target_list *head = target->head; head != NULL; head = head->next) {
			if (thread_id == threadid_from_target(head->target))
				return head->target;
		}
	} else if (thread_id == threadid_from_target(target)) {
		return target;
	}
	return NULL;
}

static int hwthread_get_thread_reg_list(struct rtos *rtos, int64_t thread_id,
		struct rtos_reg **rtos_reg_list, int *rtos_reg_list_size)
{
	if (rtos == NULL)
		return ERROR_FAIL;

	struct target *target = rtos->target;

	struct target *curr = hwthread_find_thread(target, thread_id);
	if (curr == NULL)
		return ERROR_FAIL;

	if (!target_was_examined(curr))
		return ERROR_FAIL;

	int reg_list_size;
	struct reg **reg_list;
	int retval = target_get_gdb_reg_list(curr, &reg_list, &reg_list_size,
			REG_CLASS_GENERAL);
	if (retval != ERROR_OK)
		return retval;

	int j = 0;
	for (int i = 0; i < reg_list_size; i++) {
		if (reg_list[i] == NULL || reg_list[i]->exist == false || reg_list[i]->hidden)
			continue;
		j++;
	}
	*rtos_reg_list_size = j;
	*rtos_reg_list = calloc(*rtos_reg_list_size, sizeof(struct rtos_reg));
	if (*rtos_reg_list == NULL) {
		free(reg_list);
		return ERROR_FAIL;
	}

	j = 0;
	for (int i = 0; i < reg_list_size; i++) {
		if (reg_list[i] == NULL || reg_list[i]->exist == false || reg_list[i]->hidden)
			continue;
		(*rtos_reg_list)[j].number = (*reg_list)[i].number;
		(*rtos_reg_list)[j].size = (*reg_list)[i].size;
		memcpy((*rtos_reg_list)[j].value, (*reg_list)[i].value,
				((*reg_list)[i].size + 7) / 8);
		j++;
	}
	free(reg_list);

	return ERROR_OK;
}

static int hwthread_get_thread_reg(struct rtos *rtos, int64_t thread_id,
		uint32_t reg_num, struct rtos_reg *rtos_reg)
{
	if (rtos == NULL)
		return ERROR_FAIL;

	struct target *target = rtos->target;

	struct target *curr = hwthread_find_thread(target, thread_id);
	if (curr == NULL) {
		LOG_ERROR("Couldn't find RTOS thread for id %" PRId64 ".", thread_id);
		return ERROR_FAIL;
	}

	if (!target_was_examined(curr)) {
		LOG_ERROR("Target %d hasn't been examined yet.", curr->coreid);
		return ERROR_FAIL;
	}

	struct reg *reg = register_get_by_number(curr->reg_cache, reg_num, true);
	if (!reg) {
		LOG_ERROR("Couldn't find register %" PRIu32 " in thread %" PRId64 ".", reg_num,
				thread_id);
		return ERROR_FAIL;
	}

	if (reg->type->get(reg) != ERROR_OK)
		return ERROR_FAIL;

	rtos_reg->number = reg->number;
	rtos_reg->size = reg->size;
	unsigned bytes = (reg->size + 7) / 8;
	assert(bytes <= sizeof(rtos_reg->value));
	memcpy(rtos_reg->value, reg->value, bytes);

	return ERROR_OK;
}

static int hwthread_set_reg(struct rtos *rtos, uint32_t reg_num, uint8_t *reg_value)
{
	if (rtos == NULL)
		return ERROR_FAIL;

	struct target *target = rtos->target;

	struct target *curr = hwthread_find_thread(target, rtos->current_thread);
	if (curr == NULL)
		return ERROR_FAIL;

	struct reg *reg = register_get_by_number(curr->reg_cache, reg_num, true);
	if (!reg)
		return ERROR_FAIL;

	return reg->type->set(reg, reg_value);
}

static int hwthread_get_symbol_list_to_lookup(symbol_table_elem_t *symbol_list[])
{
	/* return an empty list, we don't have any symbols to look up */
	*symbol_list = calloc(1, sizeof(symbol_table_elem_t));
	(*symbol_list)[0].symbol_name = NULL;
	return 0;
}

static int hwthread_target_for_threadid(struct connection *connection, int64_t thread_id, struct target **p_target)
{
	struct target *target = get_target_from_connection(connection);

	struct target *curr = hwthread_find_thread(target, thread_id);
	if (curr == NULL)
		return ERROR_FAIL;

	*p_target = curr;

	return ERROR_OK;
}

static bool hwthread_detect_rtos(struct target *target)
{
	/* always return 0, avoid auto-detection */
	return false;
}

static int hwthread_thread_packet(struct connection *connection, const char *packet, int packet_size)
{
	struct target *target = get_target_from_connection(connection);

	struct target *curr = NULL;
	int64_t current_threadid;

	if (packet[0] == 'H' && packet[1] == 'g') {
		sscanf(packet, "Hg%16" SCNx64, &current_threadid);

		if (current_threadid > 0) {
			if (hwthread_target_for_threadid(connection, current_threadid, &curr) != ERROR_OK) {
				LOG_ERROR("hwthread: cannot find thread id %"PRId64, current_threadid);
				gdb_put_packet(connection, "E01", 3);
				return ERROR_FAIL;
			}
			target->rtos->current_thread = current_threadid;
		} else
		if (current_threadid == 0 || current_threadid == -1)
			target->rtos->current_thread = threadid_from_target(target);

		target->rtos->current_threadid = current_threadid;

		gdb_put_packet(connection, "OK", 2);
		return ERROR_OK;
	}

	return rtos_thread_packet(connection, packet, packet_size);
}

static int hwthread_create(struct target *target)
{
	LOG_INFO("Hardware thread awareness created");

	target->rtos->rtos_specific_params = NULL;
	target->rtos->current_thread = 0;
	target->rtos->thread_details = NULL;
	target->rtos->gdb_target_for_threadid = hwthread_target_for_threadid;
	target->rtos->gdb_thread_packet = hwthread_thread_packet;
	return 0;
}

bool hwthread_needs_fake_step(struct target *target, int64_t thread_id)
{
	return false;
}

int hwthread_read_buffer(struct rtos *rtos, target_addr_t address,
		uint32_t size, uint8_t *buffer)
{
	if (rtos == NULL)
		return ERROR_FAIL;

	struct target *target = rtos->target;

	struct target *curr = hwthread_find_thread(target, rtos->current_thread);
	if (curr == NULL)
		return ERROR_FAIL;

	return target_read_buffer(curr, address, size, buffer);
}

int hwthread_write_buffer(struct rtos *rtos, target_addr_t address,
		uint32_t size, const uint8_t *buffer)
{
	if (rtos == NULL)
		return ERROR_FAIL;

	struct target *target = rtos->target;

	struct target *curr = hwthread_find_thread(target, rtos->current_thread);
	if (curr == NULL)
		return ERROR_FAIL;

	return target_write_buffer(curr, address, size, buffer);
}<|MERGE_RESOLUTION|>--- conflicted
+++ resolved
@@ -37,16 +37,12 @@
 		struct rtos_reg **reg_list, int *num_regs);
 static int hwthread_get_symbol_list_to_lookup(symbol_table_elem_t *symbol_list[]);
 static int hwthread_smp_init(struct target *target);
-<<<<<<< HEAD
-int hwthread_set_reg(struct rtos *rtos, uint32_t reg_num, uint8_t *reg_value);
-bool hwthread_needs_fake_step(struct target *target, int64_t thread_id);
-int hwthread_read_buffer(struct rtos *rtos, target_addr_t address,
+static int hwthread_set_reg(struct rtos *rtos, uint32_t reg_num, uint8_t *reg_value);
+static bool hwthread_needs_fake_step(struct target *target, int64_t thread_id);
+static int hwthread_read_buffer(struct rtos *rtos, target_addr_t address,
 		uint32_t size, uint8_t *buffer);
-int hwthread_write_buffer(struct rtos *rtos, target_addr_t address,
+static int hwthread_write_buffer(struct rtos *rtos, target_addr_t address,
 		uint32_t size, const uint8_t *buffer);
-=======
-static int hwthread_set_reg(struct rtos *rtos, uint32_t reg_num, uint8_t *reg_value);
->>>>>>> c69b4dea
 
 #define HW_THREAD_NAME_STR_SIZE (32)
 
@@ -411,12 +407,12 @@
 	return 0;
 }
 
-bool hwthread_needs_fake_step(struct target *target, int64_t thread_id)
+static bool hwthread_needs_fake_step(struct target *target, int64_t thread_id)
 {
 	return false;
 }
 
-int hwthread_read_buffer(struct rtos *rtos, target_addr_t address,
+static int hwthread_read_buffer(struct rtos *rtos, target_addr_t address,
 		uint32_t size, uint8_t *buffer)
 {
 	if (rtos == NULL)
@@ -431,7 +427,7 @@
 	return target_read_buffer(curr, address, size, buffer);
 }
 
-int hwthread_write_buffer(struct rtos *rtos, target_addr_t address,
+static int hwthread_write_buffer(struct rtos *rtos, target_addr_t address,
 		uint32_t size, const uint8_t *buffer)
 {
 	if (rtos == NULL)
