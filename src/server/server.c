/***************************************************************************
 *   Copyright (C) 2005 by Dominic Rath                                    *
 *   Dominic.Rath@gmx.de                                                   *
 *                                                                         *
 *   Copyright (C) 2007-2010 Øyvind Harboe                                 *
 *   oyvind.harboe@zylin.com                                               *
 *                                                                         *
 *   Copyright (C) 2008 by Spencer Oliver                                  *
 *   spen@spen-soft.co.uk                                                  *
 *                                                                         *
 *   This program is free software; you can redistribute it and/or modify  *
 *   it under the terms of the GNU General Public License as published by  *
 *   the Free Software Foundation; either version 2 of the License, or     *
 *   (at your option) any later version.                                   *
 *                                                                         *
 *   This program is distributed in the hope that it will be useful,       *
 *   but WITHOUT ANY WARRANTY; without even the implied warranty of        *
 *   MERCHANTABILITY or FITNESS FOR A PARTICULAR PURPOSE.  See the         *
 *   GNU General Public License for more details.                          *
 *                                                                         *
 *   You should have received a copy of the GNU General Public License     *
 *   along with this program.  If not, see <http://www.gnu.org/licenses/>. *
 ***************************************************************************/

#ifdef HAVE_CONFIG_H
#include "config.h"
#endif

#include "server.h"
#include <helper/time_support.h>
#include <target/target.h>
#include <target/target_request.h>
#include <target/openrisc/jsp_server.h>
#include "openocd.h"
#include "tcl_server.h"
#include "telnet_server.h"

#include <signal.h>

#ifdef HAVE_NETDB_H
#include <netdb.h>
#endif

#ifndef _WIN32
#include <netinet/tcp.h>
#endif

static struct service *services;

enum shutdown_reason {
	CONTINUE_MAIN_LOOP,			/* stay in main event loop */
	SHUTDOWN_REQUESTED,			/* set by shutdown command; exit the event loop and quit the debugger */
	SHUTDOWN_WITH_ERROR_CODE,	/* set by shutdown command; quit with non-zero return code */
	SHUTDOWN_WITH_SIGNAL_CODE	/* set by sig_handler; exec shutdown then exit with signal as return code */
};
static enum shutdown_reason shutdown_openocd = CONTINUE_MAIN_LOOP;

/* store received signal to exit application by killing ourselves */
static int last_signal;

/* set the polling period to 100ms */
static int polling_period = 100;

/* address by name on which to listen for incoming TCP/IP connections */
static char *bindto_name;

static int add_connection(struct service *service, struct command_context *cmd_ctx)
{
	socklen_t address_size;
	struct connection *c, **p;
	int retval;
	int flag = 1;

	c = malloc(sizeof(struct connection));
	c->fd = -1;
	c->fd_out = -1;
	memset(&c->sin, 0, sizeof(c->sin));
	c->cmd_ctx = copy_command_context(cmd_ctx);
	c->service = service;
	c->input_pending = false;
	c->priv = NULL;
	c->next = NULL;

	if (service->type == CONNECTION_TCP) {
		address_size = sizeof(c->sin);

		c->fd = accept(service->fd, (struct sockaddr *)&service->sin, &address_size);
		c->fd_out = c->fd;

		/* This increases performance dramatically for e.g. GDB load which
		 * does not have a sliding window protocol.
		 *
		 * Ignore errors from this fn as it probably just means less performance
		 */
		setsockopt(c->fd,	/* socket affected */
			IPPROTO_TCP,			/* set option at TCP level */
			TCP_NODELAY,			/* name of option */
			(char *)&flag,			/* the cast is historical cruft */
			sizeof(int));			/* length of option value */

		LOG_INFO("accepting '%s' connection on tcp/%s", service->name, service->port);
		retval = service->new_connection(c);
		if (retval != ERROR_OK) {
			close_socket(c->fd);
			LOG_ERROR("attempted '%s' connection rejected", service->name);
			command_done(c->cmd_ctx);
			free(c);
			return retval;
		}
	} else if (service->type == CONNECTION_STDINOUT) {
		c->fd = service->fd;
		c->fd_out = fileno(stdout);

#ifdef _WIN32
		/* we are using stdin/out so ignore ctrl-c under windoze */
		SetConsoleCtrlHandler(NULL, TRUE);
#endif

		/* do not check for new connections again on stdin */
		service->fd = -1;

		LOG_INFO("accepting '%s' connection from pipe", service->name);
		retval = service->new_connection(c);
		if (retval != ERROR_OK) {
			LOG_ERROR("attempted '%s' connection rejected", service->name);
			command_done(c->cmd_ctx);
			free(c);
			return retval;
		}
	} else if (service->type == CONNECTION_PIPE) {
		c->fd = service->fd;
		/* do not check for new connections again on stdin */
		service->fd = -1;

		char *out_file = alloc_printf("%so", service->port);
		c->fd_out = open(out_file, O_WRONLY);
		free(out_file);
		if (c->fd_out == -1) {
			LOG_ERROR("could not open %s", service->port);
			command_done(c->cmd_ctx);
			free(c);
			return ERROR_FAIL;
		}

		LOG_INFO("accepting '%s' connection from pipe %s", service->name, service->port);
		retval = service->new_connection(c);
		if (retval != ERROR_OK) {
			LOG_ERROR("attempted '%s' connection rejected", service->name);
			command_done(c->cmd_ctx);
			free(c);
			return retval;
		}
	}

	/* add to the end of linked list */
	for (p = &service->connections; *p; p = &(*p)->next)
		;
	*p = c;

	if (service->max_connections != CONNECTION_LIMIT_UNLIMITED)
		service->max_connections--;

	return ERROR_OK;
}

static int remove_connection(struct service *service, struct connection *connection)
{
	struct connection **p = &service->connections;
	struct connection *c;

	/* find connection */
	while ((c = *p)) {
		if (c->fd == connection->fd) {
			service->connection_closed(c);
			if (service->type == CONNECTION_TCP)
				close_socket(c->fd);
			else if (service->type == CONNECTION_PIPE) {
				/* The service will listen to the pipe again */
				c->service->fd = c->fd;
			}

			command_done(c->cmd_ctx);

			/* delete connection */
			*p = c->next;
			free(c);

			if (service->max_connections != CONNECTION_LIMIT_UNLIMITED)
				service->max_connections++;

			break;
		}

		/* redirect p to next list pointer */
		p = &(*p)->next;
	}

	return ERROR_OK;
}

static void free_service(struct service *c)
{
	free(c->name);
	free(c->port);
	free(c);
}

int add_service(const struct service_driver *driver, const char *port,
		int max_connections, void *priv)
{
	struct service *c, **p;
	struct hostent *hp;
	int so_reuseaddr_option = 1;

	c = malloc(sizeof(struct service));

	c->name = strdup(driver->name);
	c->port = strdup(port);
	c->max_connections = 1;	/* Only TCP/IP ports can support more than one connection */
	c->fd = -1;
	c->connections = NULL;
	c->new_connection_during_keep_alive = driver->new_connection_during_keep_alive_handler;
	c->new_connection = driver->new_connection_handler;
	c->input = driver->input_handler;
	c->connection_closed = driver->connection_closed_handler;
	c->keep_client_alive = driver->keep_client_alive_handler;
	c->priv = priv;
	c->next = NULL;
	long portnumber;
	if (strcmp(c->port, "pipe") == 0)
		c->type = CONNECTION_STDINOUT;
	else {
		char *end;
		portnumber = strtol(c->port, &end, 0);
		if (!*end && (parse_long(c->port, &portnumber) == ERROR_OK)) {
			c->portnumber = portnumber;
			c->type = CONNECTION_TCP;
		} else
			c->type = CONNECTION_PIPE;
	}

	if (c->type == CONNECTION_TCP) {
		c->max_connections = max_connections;

		c->fd = socket(AF_INET, SOCK_STREAM, 0);
		if (c->fd == -1) {
			LOG_ERROR("error creating socket: %s", strerror(errno));
			free_service(c);
			return ERROR_FAIL;
		}

		setsockopt(c->fd,
			SOL_SOCKET,
			SO_REUSEADDR,
			(void *)&so_reuseaddr_option,
			sizeof(int));

		socket_nonblock(c->fd);

		memset(&c->sin, 0, sizeof(c->sin));
		c->sin.sin_family = AF_INET;

		if (!bindto_name)
			c->sin.sin_addr.s_addr = htonl(INADDR_LOOPBACK);
		else {
			hp = gethostbyname(bindto_name);
			if (!hp) {
				LOG_ERROR("couldn't resolve bindto address: %s", bindto_name);
				close_socket(c->fd);
				free_service(c);
				return ERROR_FAIL;
			}
			memcpy(&c->sin.sin_addr, hp->h_addr_list[0], hp->h_length);
		}
		c->sin.sin_port = htons(c->portnumber);

		if (bind(c->fd, (struct sockaddr *)&c->sin, sizeof(c->sin)) == -1) {
			LOG_ERROR("couldn't bind %s to socket on port %d: %s", c->name, c->portnumber, strerror(errno));
			close_socket(c->fd);
			free_service(c);
			return ERROR_FAIL;
		}

#ifndef _WIN32
		int segsize = 65536;
		setsockopt(c->fd, IPPROTO_TCP, TCP_MAXSEG,  &segsize, sizeof(int));
#endif
		int window_size = 128 * 1024;

		/* These setsockopt()s must happen before the listen() */

		setsockopt(c->fd, SOL_SOCKET, SO_SNDBUF,
			(char *)&window_size, sizeof(window_size));
		setsockopt(c->fd, SOL_SOCKET, SO_RCVBUF,
			(char *)&window_size, sizeof(window_size));

		if (listen(c->fd, 1) == -1) {
			LOG_ERROR("couldn't listen on socket: %s", strerror(errno));
			close_socket(c->fd);
			free_service(c);
			return ERROR_FAIL;
		}

		struct sockaddr_in addr_in;
		addr_in.sin_port = 0;
		socklen_t addr_in_size = sizeof(addr_in);
		if (getsockname(c->fd, (struct sockaddr *)&addr_in, &addr_in_size) == 0)
			LOG_INFO("Listening on port %hu for %s connections",
				 ntohs(addr_in.sin_port), c->name);
	} else if (c->type == CONNECTION_STDINOUT) {
		c->fd = fileno(stdin);

#ifdef _WIN32
		/* for win32 set stdin/stdout to binary mode */
		if (_setmode(_fileno(stdout), _O_BINARY) < 0)
			LOG_WARNING("cannot change stdout mode to binary");
		if (_setmode(_fileno(stdin), _O_BINARY) < 0)
			LOG_WARNING("cannot change stdin mode to binary");
		if (_setmode(_fileno(stderr), _O_BINARY) < 0)
			LOG_WARNING("cannot change stderr mode to binary");
#else
		socket_nonblock(c->fd);
#endif
	} else if (c->type == CONNECTION_PIPE) {
#ifdef _WIN32
		/* we currently do not support named pipes under win32
		 * so exit openocd for now */
		LOG_ERROR("Named pipes currently not supported under this os");
		free_service(c);
		return ERROR_FAIL;
#else
		/* Pipe we're reading from */
		c->fd = open(c->port, O_RDONLY | O_NONBLOCK);
		if (c->fd == -1) {
			LOG_ERROR("could not open %s", c->port);
			free_service(c);
			return ERROR_FAIL;
		}
#endif
	}

	/* add to the end of linked list */
	for (p = &services; *p; p = &(*p)->next)
		;
	*p = c;

	return ERROR_OK;
}

static void remove_connections(struct service *service)
{
	struct connection *connection;

	connection = service->connections;

	while (connection) {
		struct connection *tmp;

		tmp = connection->next;
		remove_connection(service, connection);
		connection = tmp;
	}
}

int remove_service(const char *name, const char *port)
{
	struct service *tmp;
	struct service *prev;

	prev = services;

	for (tmp = services; tmp; prev = tmp, tmp = tmp->next) {
		if (!strcmp(tmp->name, name) && !strcmp(tmp->port, port)) {
			remove_connections(tmp);

			if (tmp == services)
				services = tmp->next;
			else
				prev->next = tmp->next;

			if (tmp->type != CONNECTION_STDINOUT)
				close_socket(tmp->fd);

			free(tmp->priv);
			free_service(tmp);

			return ERROR_OK;
		}
	}

	return ERROR_OK;
}

static int remove_services(void)
{
	struct service *c = services;

	/* loop service */
	while (c) {
		struct service *next = c->next;

		remove_connections(c);

		free(c->name);

		if (c->type == CONNECTION_PIPE) {
			if (c->fd != -1)
				close(c->fd);
		}
		free(c->port);
		free(c->priv);
		/* delete service */
		free(c);

		/* remember the last service for unlinking */
		c = next;
	}

	services = NULL;

	return ERROR_OK;
}

void server_keep_clients_alive(void)
{
	for (struct service *s = services; s; s = s->next)
		if (s->keep_client_alive)
			for (struct connection *c = s->connections; c; c = c->next)
				s->keep_client_alive(c);
}

int server_loop(struct command_context *command_context)
{
	struct service *service;

	bool poll_ok = true;

	/* used in select() */
	fd_set read_fds;
	int fd_max;

	/* used in accept() */
	int retval;

	int64_t next_event = timeval_ms() + polling_period;

#ifndef _WIN32
	if (signal(SIGPIPE, SIG_IGN) == SIG_ERR)
		LOG_ERROR("couldn't set SIGPIPE to SIG_IGN");
#endif

	while (shutdown_openocd == CONTINUE_MAIN_LOOP) {
		/* monitor sockets for activity */
		fd_max = 0;
		FD_ZERO(&read_fds);

		/* add service and connection fds to read_fds */
		for (service = services; service; service = service->next) {
			if (service->fd != -1) {
				/* listen for new connections */
				FD_SET(service->fd, &read_fds);

				if (service->fd > fd_max)
					fd_max = service->fd;
			}

			if (service->connections) {
				struct connection *c;

				for (c = service->connections; c; c = c->next) {
					/* check for activity on the connection */
					FD_SET(c->fd, &read_fds);
					if (c->fd > fd_max)
						fd_max = c->fd;
				}
			}
		}

		struct timeval tv;
		tv.tv_sec = 0;
		if (poll_ok) {
			/* we're just polling this iteration, this is faster on embedded
			 * hosts */
			tv.tv_usec = 0;
			retval = socket_select(fd_max + 1, &read_fds, NULL, NULL, &tv);
		} else {
			/* Every 100ms, can be changed with "poll_period" command */
			int timeout_ms = next_event - timeval_ms();
			if (timeout_ms < 0)
				timeout_ms = 0;
			else if (timeout_ms > polling_period)
				timeout_ms = polling_period;
			tv.tv_usec = timeout_ms * 1000;
			/* Only while we're sleeping we'll let others run */
<<<<<<< HEAD
			kept_alive();
=======
>>>>>>> 7c6d379c
			retval = socket_select(fd_max + 1, &read_fds, NULL, NULL, &tv);
		}

		if (retval == -1) {
#ifdef _WIN32

			errno = WSAGetLastError();

			if (errno == WSAEINTR)
				FD_ZERO(&read_fds);
			else {
				LOG_ERROR("error during select: %s", strerror(errno));
				return ERROR_FAIL;
			}
#else

			if (errno == EINTR)
				FD_ZERO(&read_fds);
			else {
				LOG_ERROR("error during select: %s", strerror(errno));
				return ERROR_FAIL;
			}
#endif
		}

		if (retval == 0) {
			/* We only execute these callbacks when there was nothing to do or we timed
			 *out */
			target_call_timer_callbacks_now();
			next_event = target_timer_next_event();
			process_jim_events(command_context);

			FD_ZERO(&read_fds);	/* eCos leaves read_fds unchanged in this case!  */

			/* We timed out/there was nothing to do, timeout rather than poll next time
			 **/
			poll_ok = false;
		} else {
			/* There was something to do, next time we'll just poll */
			poll_ok = true;
		}

		/* This is a simple back-off algorithm where we immediately
		 * re-poll if we did something this time around.
		 *
		 * This greatly improves performance of DCC.
		 */
		poll_ok = poll_ok || target_got_message();

		for (service = services; service; service = service->next) {
			/* handle new connections on listeners */
			if ((service->fd != -1)
				&& (FD_ISSET(service->fd, &read_fds))) {
				if (service->max_connections != 0)
					add_connection(service, command_context);
				else {
					if (service->type == CONNECTION_TCP) {
						struct sockaddr_in sin;
						socklen_t address_size = sizeof(sin);
						int tmp_fd;
						tmp_fd = accept(service->fd,
								(struct sockaddr *)&service->sin,
								&address_size);
						close_socket(tmp_fd);
					}
					LOG_INFO(
						"rejected '%s' connection, no more connections allowed",
						service->name);
				}
			}

			/* handle activity on connections */
			if (service->connections) {
				struct connection *c;

				for (c = service->connections; c; ) {
					if ((c->fd >= 0 && FD_ISSET(c->fd, &read_fds)) || c->input_pending) {
						retval = service->input(c);
						if (retval != ERROR_OK) {
							struct connection *next = c->next;
							if (service->type == CONNECTION_PIPE ||
									service->type == CONNECTION_STDINOUT) {
								/* if connection uses a pipe then
								 * shutdown openocd on error */
								shutdown_openocd = SHUTDOWN_REQUESTED;
							}
							remove_connection(service, c);
							LOG_INFO("dropped '%s' connection",
								service->name);
							c = next;
							continue;
						}
					}
					c = c->next;
				}
			}
		}

#ifdef _WIN32
		MSG msg;
		while (PeekMessage(&msg, NULL, 0, 0, PM_REMOVE)) {
			if (msg.message == WM_QUIT)
				shutdown_openocd = SHUTDOWN_WITH_SIGNAL_CODE;
		}
#endif
	}

	/* when quit for signal or CTRL-C, run (eventually user implemented) "shutdown" */
	if (shutdown_openocd == SHUTDOWN_WITH_SIGNAL_CODE)
		command_run_line(command_context, "shutdown");

	return shutdown_openocd == SHUTDOWN_WITH_ERROR_CODE ? ERROR_FAIL : ERROR_OK;
}

static void sig_handler(int sig)
{
	/* store only first signal that hits us */
	if (shutdown_openocd == CONTINUE_MAIN_LOOP) {
		shutdown_openocd = SHUTDOWN_WITH_SIGNAL_CODE;
		last_signal = sig;
		LOG_DEBUG("Terminating on Signal %d", sig);
	} else
		LOG_DEBUG("Ignored extra Signal %d", sig);
}


#ifdef _WIN32
BOOL WINAPI control_handler(DWORD ctrl_type)
{
	shutdown_openocd = SHUTDOWN_WITH_SIGNAL_CODE;
	return TRUE;
}
#else
static void sigkey_handler(int sig)
{
	/* ignore keystroke generated signals if not in foreground process group */

	if (tcgetpgrp(STDIN_FILENO) > 0)
		sig_handler(sig);
	else
		LOG_DEBUG("Ignored Signal %d", sig);
}
#endif


int server_host_os_entry(void)
{
	/* this currently only calls WSAStartup on native win32 systems
	 * before any socket operations are performed.
	 * This is an issue if you call init in your config script */

#ifdef _WIN32
	WORD version_requested;
	WSADATA wsadata;

	version_requested = MAKEWORD(2, 2);

	if (WSAStartup(version_requested, &wsadata) != 0) {
		LOG_ERROR("Failed to Open Winsock");
		return ERROR_FAIL;
	}
#endif
	return ERROR_OK;
}

int server_host_os_close(void)
{
#ifdef _WIN32
	WSACleanup();
#endif
	return ERROR_OK;
}

int server_preinit(void)
{
#ifdef _WIN32
	/* register ctrl-c handler */
	SetConsoleCtrlHandler(control_handler, TRUE);

	signal(SIGBREAK, sig_handler);
	signal(SIGINT, sig_handler);
#else
	signal(SIGHUP, sig_handler);
	signal(SIGPIPE, sig_handler);
	signal(SIGQUIT, sigkey_handler);
	signal(SIGINT, sigkey_handler);
#endif
	signal(SIGTERM, sig_handler);
	signal(SIGABRT, sig_handler);

	return ERROR_OK;
}

int server_init(struct command_context *cmd_ctx)
{
	int ret = tcl_init();

	if (ret != ERROR_OK)
		return ret;

	ret = telnet_init("Open On-Chip Debugger");

	if (ret != ERROR_OK) {
		remove_services();
		return ret;
	}

	return ERROR_OK;
}

int server_quit(void)
{
	remove_services();
	target_quit();

#ifdef _WIN32
	SetConsoleCtrlHandler(control_handler, FALSE);

	return ERROR_OK;
#endif

	/* return signal number so we can kill ourselves */
	return last_signal;
}

void server_free(void)
{
	tcl_service_free();
	telnet_service_free();
	jsp_service_free();

	free(bindto_name);
}

void exit_on_signal(int sig)
{
#ifndef _WIN32
	/* bring back default system handler and kill yourself */
	signal(sig, SIG_DFL);
	kill(getpid(), sig);
#endif
}

int connection_write(struct connection *connection, const void *data, int len)
{
	if (len == 0) {
		/* successful no-op. Sockets and pipes behave differently here... */
		return 0;
	}
	if (connection->service->type == CONNECTION_TCP)
		return write_socket(connection->fd_out, data, len);
	else
		return write(connection->fd_out, data, len);
}

int connection_read(struct connection *connection, void *data, int len)
{
	if (connection->service->type == CONNECTION_TCP)
		return read_socket(connection->fd, data, len);
	else
		return read(connection->fd, data, len);
}

/* tell the server we want to shut down */
COMMAND_HANDLER(handle_shutdown_command)
{
	LOG_USER("shutdown command invoked");

	shutdown_openocd = SHUTDOWN_REQUESTED;

	if (CMD_ARGC == 1) {
		if (!strcmp(CMD_ARGV[0], "error")) {
			shutdown_openocd = SHUTDOWN_WITH_ERROR_CODE;
			return ERROR_FAIL;
		}
	}

	return ERROR_COMMAND_CLOSE_CONNECTION;
}

COMMAND_HANDLER(handle_poll_period_command)
{
	if (CMD_ARGC == 0)
		LOG_WARNING("You need to set a period value");
	else
		COMMAND_PARSE_NUMBER(int, CMD_ARGV[0], polling_period);

	LOG_INFO("set servers polling period to %ums", polling_period);

	return ERROR_OK;
}

COMMAND_HANDLER(handle_bindto_command)
{
	switch (CMD_ARGC) {
		case 0:
			command_print(CMD, "bindto name: %s", bindto_name);
			break;
		case 1:
			free(bindto_name);
			bindto_name = strdup(CMD_ARGV[0]);
			break;
		default:
			return ERROR_COMMAND_SYNTAX_ERROR;
	}
	return ERROR_OK;
}

static const struct command_registration server_command_handlers[] = {
	{
		.name = "shutdown",
		.handler = &handle_shutdown_command,
		.mode = COMMAND_ANY,
		.usage = "",
		.help = "shut the server down",
	},
	{
		.name = "poll_period",
		.handler = &handle_poll_period_command,
		.mode = COMMAND_ANY,
		.usage = "",
		.help = "set the servers polling period",
	},
	{
		.name = "bindto",
		.handler = &handle_bindto_command,
		.mode = COMMAND_CONFIG,
		.usage = "[name]",
		.help = "Specify address by name on which to listen for "
			"incoming TCP/IP connections",
	},
	COMMAND_REGISTRATION_DONE
};

int server_register_commands(struct command_context *cmd_ctx)
{
	int retval = telnet_register_commands(cmd_ctx);
	if (retval != ERROR_OK)
		return retval;

	retval = tcl_register_commands(cmd_ctx);
	if (retval != ERROR_OK)
		return retval;

	retval = jsp_register_commands(cmd_ctx);
	if (retval != ERROR_OK)
		return retval;

	return register_commands(cmd_ctx, NULL, server_command_handlers);
}

COMMAND_HELPER(server_port_command, unsigned short *out)
{
	switch (CMD_ARGC) {
		case 0:
			command_print(CMD, "%d", *out);
			break;
		case 1:
		{
			uint16_t port;
			COMMAND_PARSE_NUMBER(u16, CMD_ARGV[0], port);
			*out = port;
			break;
		}
		default:
			return ERROR_COMMAND_SYNTAX_ERROR;
	}
	return ERROR_OK;
}

COMMAND_HELPER(server_pipe_command, char **out)
{
	switch (CMD_ARGC) {
		case 0:
			command_print(CMD, "%s", *out);
			break;
		case 1:
		{
			if (CMD_CTX->mode == COMMAND_EXEC) {
				LOG_WARNING("unable to change server port after init");
				return ERROR_COMMAND_ARGUMENT_INVALID;
			}
			free(*out);
			*out = strdup(CMD_ARGV[0]);
			break;
		}
		default:
			return ERROR_COMMAND_SYNTAX_ERROR;
	}
	return ERROR_OK;
}<|MERGE_RESOLUTION|>--- conflicted
+++ resolved
@@ -492,10 +492,7 @@
 				timeout_ms = polling_period;
 			tv.tv_usec = timeout_ms * 1000;
 			/* Only while we're sleeping we'll let others run */
-<<<<<<< HEAD
 			kept_alive();
-=======
->>>>>>> 7c6d379c
 			retval = socket_select(fd_max + 1, &read_fds, NULL, NULL, &tv);
 		}
 
