/***************************************************************************
 *   Copyright (C) 2005 by Dominic Rath                                    *
 *   Dominic.Rath@gmx.de                                                   *
 *                                                                         *
 *   Copyright (C) 2007,2008 Øyvind Harboe                                 *
 *   oyvind.harboe@zylin.com                                               *
 *                                                                         *
 *   Copyright (C) 2008, Duane Ellis                                       *
 *   openocd@duaneeellis.com                                               *
 *                                                                         *
 *   part of this file is taken from libcli (libcli.sourceforge.net)       *
 *   Copyright (C) David Parrish (david@dparrish.com)                      *
 *                                                                         *
 *   This program is free software; you can redistribute it and/or modify  *
 *   it under the terms of the GNU General Public License as published by  *
 *   the Free Software Foundation; either version 2 of the License, or     *
 *   (at your option) any later version.                                   *
 *                                                                         *
 *   This program is distributed in the hope that it will be useful,       *
 *   but WITHOUT ANY WARRANTY; without even the implied warranty of        *
 *   MERCHANTABILITY or FITNESS FOR A PARTICULAR PURPOSE.  See the         *
 *   GNU General Public License for more details.                          *
 *                                                                         *
 *   You should have received a copy of the GNU General Public License     *
 *   along with this program.  If not, see <http://www.gnu.org/licenses/>. *
 ***************************************************************************/

#ifdef HAVE_CONFIG_H
#include "config.h"
#endif

/* see Embedded-HOWTO.txt in Jim Tcl project hosted on BerliOS*/
#define JIM_EMBEDDED

/* @todo the inclusion of target.h here is a layering violation */
#include <jtag/jtag.h>
#include <target/target.h>
#include "command.h"
#include "configuration.h"
#include "log.h"
#include "time_support.h"
#include "jim-eventloop.h"

/* nice short description of source file */
#define __THIS__FILE__ "command.c"

struct log_capture_state {
	Jim_Interp *interp;
	Jim_Obj *output;
};

static int unregister_command(struct command_context *context,
	const char *cmd_prefix, const char *name);
static int jim_command_dispatch(Jim_Interp *interp, int argc, Jim_Obj * const *argv);
static int help_add_command(struct command_context *cmd_ctx,
	const char *cmd_name, const char *help_text, const char *usage_text);
static int help_del_command(struct command_context *cmd_ctx, const char *cmd_name);

/* set of functions to wrap jimtcl internal data */
static inline bool jimcmd_is_proc(Jim_Cmd *cmd)
{
	return cmd->isproc;
}

static inline bool jimcmd_is_ocd_command(Jim_Cmd *cmd)
{
	return !cmd->isproc && cmd->u.native.cmdProc == jim_command_dispatch;
}

static inline void *jimcmd_privdata(Jim_Cmd *cmd)
{
	return cmd->isproc ? NULL : cmd->u.native.privData;
}

static void tcl_output(void *privData, const char *file, unsigned line,
	const char *function, const char *string)
{
	struct log_capture_state *state = privData;
	Jim_AppendString(state->interp, state->output, string, strlen(string));
}

static struct log_capture_state *command_log_capture_start(Jim_Interp *interp)
{
	/* capture log output and return it. A garbage collect can
	 * happen, so we need a reference count to this object */
	Jim_Obj *jim_output = Jim_NewStringObj(interp, "", 0);
	if (!jim_output)
		return NULL;

	Jim_IncrRefCount(jim_output);

	struct log_capture_state *state = malloc(sizeof(*state));
	if (!state) {
		LOG_ERROR("Out of memory");
		Jim_DecrRefCount(interp, jim_output);
		return NULL;
	}

	state->interp = interp;
	state->output = jim_output;

	log_add_callback(tcl_output, state);

	return state;
}

/* Classic openocd commands provide progress output which we
 * will capture and return as a Tcl return value.
 *
 * However, if a non-openocd command has been invoked, then it
 * makes sense to return the tcl return value from that command.
 *
 * The tcl return value is empty for openocd commands that provide
 * progress output.
 *
 * Therefore we set the tcl return value only if we actually
 * captured output.
 */
static void command_log_capture_finish(struct log_capture_state *state)
{
	if (NULL == state)
		return;

	log_remove_callback(tcl_output, state);

	int length;
	Jim_GetString(state->output, &length);

	if (length > 0)
		Jim_SetResult(state->interp, state->output);
	else {
		/* No output captured, use tcl return value (which could
		 * be empty too). */
	}
	Jim_DecrRefCount(state->interp, state->output);

	free(state);
}

/*
 * FIXME: workaround for memory leak in jimtcl 0.80
 * Jim API Jim_CreateCommand() converts the command name in a Jim object and
 * does not free the object. Fixed for jimtcl 0.81 by e4416cf86f0b
 * Use the internal jimtcl API Jim_CreateCommandObj, not exported by jim.h,
 * and override the bugged API through preprocessor's macro.
 * This workaround works only when jimtcl is compiled as OpenOCD submodule.
 * If jimtcl is linked-in from a precompiled library, either static or dynamic,
 * the symbol Jim_CreateCommandObj is not exported and the build will use the
 * bugged API.
 * To be removed when OpenOCD will switch to jimtcl 0.81
 */
#if JIM_VERSION == 80
static int workaround_createcommand(Jim_Interp *interp, const char *cmdName,
	Jim_CmdProc *cmdProc, void *privData, Jim_DelCmdProc *delProc);
int Jim_CreateCommandObj(Jim_Interp *interp, Jim_Obj *cmdNameObj,
	Jim_CmdProc *cmdProc, void *privData, Jim_DelCmdProc *delProc)
__attribute__((weak, alias("workaround_createcommand")));
static int workaround_createcommand(Jim_Interp *interp, const char *cmdName,
	Jim_CmdProc *cmdProc, void *privData, Jim_DelCmdProc *delProc)
{
	if ((void *)Jim_CreateCommandObj == (void *)workaround_createcommand)
		return Jim_CreateCommand(interp, cmdName, cmdProc, privData, delProc);

	Jim_Obj *cmd_name = Jim_NewStringObj(interp, cmdName, -1);
	Jim_IncrRefCount(cmd_name);
	int retval = Jim_CreateCommandObj(interp, cmd_name, cmdProc, privData, delProc);
	Jim_DecrRefCount(interp, cmd_name);
	return retval;
}
#define Jim_CreateCommand workaround_createcommand
#endif /* JIM_VERSION == 80 */
/* FIXME: end of workaround for memory leak in jimtcl 0.80 */

static int command_retval_set(Jim_Interp *interp, int retval)
{
	int *return_retval = Jim_GetAssocData(interp, "retval");
	if (return_retval != NULL)
		*return_retval = retval;

	return (retval == ERROR_OK) ? JIM_OK : retval;
}

extern struct command_context *global_cmd_ctx;

/* dump a single line to the log for the command.
 * Do nothing in case we are not at debug level 3 */
static void script_debug(Jim_Interp *interp, unsigned int argc, Jim_Obj * const *argv)
{
	if (debug_level < LOG_LVL_DEBUG)
		return;

	char *dbg = alloc_printf("command -");
	for (unsigned i = 0; i < argc; i++) {
		int len;
		const char *w = Jim_GetString(argv[i], &len);
		char *t = alloc_printf("%s %s", dbg, w);
		free(dbg);
		dbg = t;
	}
	LOG_DEBUG("%s", dbg);
	free(dbg);
}

static void script_command_args_free(char **words, unsigned nwords)
{
	for (unsigned i = 0; i < nwords; i++)
		free(words[i]);
	free(words);
}

static char **script_command_args_alloc(
	unsigned argc, Jim_Obj * const *argv, unsigned *nwords)
{
	char **words = malloc(argc * sizeof(char *));
	if (NULL == words)
		return NULL;

	unsigned i;
	for (i = 0; i < argc; i++) {
		int len;
		const char *w = Jim_GetString(argv[i], &len);
		words[i] = strdup(w);
		if (words[i] == NULL) {
			script_command_args_free(words, i);
			return NULL;
		}
	}
	*nwords = i;
	return words;
}

struct command_context *current_command_context(Jim_Interp *interp)
{
	/* grab the command context from the associated data */
	struct command_context *cmd_ctx = Jim_GetAssocData(interp, "context");
	if (NULL == cmd_ctx) {
		/* Tcl can invoke commands directly instead of via command_run_line(). This would
		 * happen when the Jim Tcl interpreter is provided by eCos or if we are running
		 * commands in a startup script.
		 *
		 * A telnet or gdb server would provide a non-default command context to
		 * handle piping of error output, have a separate current target, etc.
		 */
		cmd_ctx = global_cmd_ctx;
	}
	return cmd_ctx;
}

<<<<<<< HEAD
static int script_command_run(Jim_Interp *interp,
	int argc, Jim_Obj * const *argv, struct command *c)
{
	target_call_timer_callbacks_now(NULL);
	LOG_USER_N("%s", "");	/* Keep GDB connection alive*/

	unsigned nwords;
	char **words = script_command_args_alloc(argc, argv, &nwords);
	if (NULL == words)
		return JIM_ERR;

	struct command_context *cmd_ctx = current_command_context(interp);
	int retval = run_command(cmd_ctx, c, (const char **)words, nwords);

	script_command_args_free(words, nwords);
	return command_retval_set(interp, retval);
}

static int script_command(Jim_Interp *interp, int argc, Jim_Obj *const *argv)
{
	/* the private data is stashed in the interp structure */

	struct command *c = interp->cmdPrivData;
	assert(c);
	script_debug(interp, argc, argv);
	return script_command_run(interp, argc, argv, c);
}

static struct command *command_root(struct command *c)
{
	while (NULL != c->parent)
		c = c->parent;
	return c;
}

=======
>>>>>>> a115b589
/**
 * Find a openocd command from fullname.
 * @returns Returns the named command if it is registred in interp.
 * Returns NULL otherwise.
 */
static struct command *command_find_from_name(Jim_Interp *interp, const char *name)
{
	if (!name)
		return NULL;

	Jim_Obj *jim_name = Jim_NewStringObj(interp, name, -1);
	Jim_IncrRefCount(jim_name);
	Jim_Cmd *cmd = Jim_GetCommand(interp, jim_name, JIM_NONE);
	Jim_DecrRefCount(interp, jim_name);
	if (!cmd || jimcmd_is_proc(cmd) || !jimcmd_is_ocd_command(cmd))
		return NULL;

	return jimcmd_privdata(cmd);
}

static struct command *command_new(struct command_context *cmd_ctx,
	const char *full_name, const struct command_registration *cr)
{
	assert(cr->name);

	/*
	 * If it is a non-jim command with no .usage specified,
	 * log an error.
	 *
	 * strlen(.usage) == 0 means that the command takes no
	 * arguments.
	*/
	if (!cr->jim_handler && !cr->usage)
		LOG_ERROR("BUG: command '%s' does not have the "
			"'.usage' field filled out",
			full_name);

	struct command *c = calloc(1, sizeof(struct command));
	if (NULL == c)
		return NULL;

	c->name = strdup(cr->name);
	if (!c->name) {
		free(c);
		return NULL;
	}

	c->handler = cr->handler;
	c->jim_handler = cr->jim_handler;
	c->mode = cr->mode;

	if (cr->help || cr->usage)
		help_add_command(cmd_ctx, full_name, cr->help, cr->usage);

	return c;
}

static void command_free(struct Jim_Interp *interp, void *priv)
{
	struct command *c = priv;

	free(c->name);
	free(c);
}

static struct command *register_command(struct command_context *context,
	const char *cmd_prefix, const struct command_registration *cr)
{
	char *full_name;

	if (!context || !cr->name)
		return NULL;

	if (cmd_prefix)
		full_name = alloc_printf("%s %s", cmd_prefix, cr->name);
	else
		full_name = strdup(cr->name);
	if (!full_name)
		return NULL;

	struct command *c = command_find_from_name(context->interp, full_name);
	if (c) {
		/* TODO: originally we treated attempting to register a cmd twice as an error
		 * Sometimes we need this behaviour, such as with flash banks.
		 * http://www.mail-archive.com/openocd-development@lists.berlios.de/msg11152.html */
		LOG_DEBUG("command '%s' is already registered", full_name);
		free(full_name);
		return c;
	}

	c = command_new(context, full_name, cr);
	if (!c) {
		free(full_name);
		return NULL;
	}

	LOG_DEBUG("registering '%s'...", full_name);
	int retval = Jim_CreateCommand(context->interp, full_name,
				jim_command_dispatch, c, command_free);
	if (retval != JIM_OK) {
		command_run_linef(context, "del_help_text {%s}", full_name);
		command_run_linef(context, "del_usage_text {%s}", full_name);
		free(c);
		free(full_name);
		return NULL;
	}

	free(full_name);
	return c;
}

int __register_commands(struct command_context *cmd_ctx, const char *cmd_prefix,
	const struct command_registration *cmds, void *data,
	struct target *override_target)
{
	int retval = ERROR_OK;
	unsigned i;
	for (i = 0; cmds[i].name || cmds[i].chain; i++) {
		const struct command_registration *cr = cmds + i;

		struct command *c = NULL;
		if (NULL != cr->name) {
			c = register_command(cmd_ctx, cmd_prefix, cr);
			if (NULL == c) {
				retval = ERROR_FAIL;
				break;
			}
			c->jim_handler_data = data;
			c->jim_override_target = override_target;
		}
		if (NULL != cr->chain) {
			if (cr->name) {
				if (cmd_prefix) {
					char *new_prefix = alloc_printf("%s %s", cmd_prefix, cr->name);
					if (!new_prefix) {
						retval = ERROR_FAIL;
						break;
					}
					retval = __register_commands(cmd_ctx, new_prefix, cr->chain, data, override_target);
					free(new_prefix);
				} else {
					retval = __register_commands(cmd_ctx, cr->name, cr->chain, data, override_target);
				}
			} else {
				retval = __register_commands(cmd_ctx, cmd_prefix, cr->chain, data, override_target);
			}
			if (ERROR_OK != retval)
				break;
		}
	}
	if (ERROR_OK != retval) {
		for (unsigned j = 0; j < i; j++)
			unregister_command(cmd_ctx, cmd_prefix, cmds[j].name);
	}
	return retval;
}

static __attribute__ ((format (PRINTF_ATTRIBUTE_FORMAT, 2, 3)))
int unregister_commands_match(struct command_context *cmd_ctx, const char *format, ...)
{
	Jim_Interp *interp = cmd_ctx->interp;
	va_list ap;

	va_start(ap, format);
	char *query = alloc_vprintf(format, ap);
	va_end(ap);
	if (!query)
		return ERROR_FAIL;

	char *query_cmd = alloc_printf("info commands {%s}", query);
	free(query);
	if (!query_cmd)
		return ERROR_FAIL;

	int retval = Jim_EvalSource(interp, __THIS__FILE__, __LINE__, query_cmd);
	free(query_cmd);
	if (retval != JIM_OK)
		return ERROR_FAIL;

	Jim_Obj *list = Jim_GetResult(interp);
	Jim_IncrRefCount(list);

	int len = Jim_ListLength(interp, list);
	for (int i = 0; i < len; i++) {
		Jim_Obj *elem = Jim_ListGetIndex(interp, list, i);
		Jim_IncrRefCount(elem);

		const char *name = Jim_GetString(elem, NULL);
		struct command *c = command_find_from_name(interp, name);
		if (!c) {
			/* not openocd command */
			Jim_DecrRefCount(interp, elem);
			continue;
		}
		LOG_DEBUG("delete command \"%s\"", name);
#if JIM_VERSION >= 80
		Jim_DeleteCommand(interp, elem);
#else
		Jim_DeleteCommand(interp, name);
#endif

		help_del_command(cmd_ctx, name);

		Jim_DecrRefCount(interp, elem);
	}

	Jim_DecrRefCount(interp, list);
	return ERROR_OK;
}

int unregister_all_commands(struct command_context *context,
	const char *cmd_prefix)
{
	if (!context)
		return ERROR_OK;

	if (!cmd_prefix || !*cmd_prefix)
		return unregister_commands_match(context, "*");

	int retval = unregister_commands_match(context, "%s *", cmd_prefix);
	if (retval != ERROR_OK)
		return retval;

	return unregister_commands_match(context, "%s", cmd_prefix);
}

static int unregister_command(struct command_context *context,
	const char *cmd_prefix, const char *name)
{
	if (!context || !name)
		return ERROR_COMMAND_SYNTAX_ERROR;

	if (!cmd_prefix || !*cmd_prefix)
		return unregister_commands_match(context, "%s", name);

	return unregister_commands_match(context, "%s %s", cmd_prefix, name);
}

void command_output_text(struct command_context *context, const char *data)
{
	if (context && context->output_handler && data)
		context->output_handler(context, data);
}

void command_print_sameline(struct command_invocation *cmd, const char *format, ...)
{
	char *string;

	va_list ap;
	va_start(ap, format);

	string = alloc_vprintf(format, ap);
	if (string != NULL && cmd) {
		/* we want this collected in the log + we also want to pick it up as a tcl return
		 * value.
		 *
		 * The latter bit isn't precisely neat, but will do for now.
		 */
		Jim_AppendString(cmd->ctx->interp, cmd->output, string, -1);
		/* We already printed it above
		 * command_output_text(context, string); */
		free(string);
	}

	va_end(ap);
}

void command_print(struct command_invocation *cmd, const char *format, ...)
{
	char *string;

	va_list ap;
	va_start(ap, format);

	string = alloc_vprintf(format, ap);
	if (string != NULL && cmd) {
		strcat(string, "\n");	/* alloc_vprintf guaranteed the buffer to be at least one
					 *char longer */
		/* we want this collected in the log + we also want to pick it up as a tcl return
		 * value.
		 *
		 * The latter bit isn't precisely neat, but will do for now.
		 */
		Jim_AppendString(cmd->ctx->interp, cmd->output, string, -1);
		/* We already printed it above
		 * command_output_text(context, string); */
		free(string);
	}

	va_end(ap);
}

static bool command_can_run(struct command_context *cmd_ctx, struct command *c, const char *full_name)
{
	if (c->mode == COMMAND_ANY || c->mode == cmd_ctx->mode)
		return true;

	/* Many commands may be run only before/after 'init' */
	const char *when;
	switch (c->mode) {
		case COMMAND_CONFIG:
			when = "before";
			break;
		case COMMAND_EXEC:
			when = "after";
			break;
		/* handle the impossible with humor; it guarantees a bug report! */
		default:
			when = "if Cthulhu is summoned by";
			break;
	}
	LOG_ERROR("The '%s' command must be used %s 'init'.",
			full_name ? full_name : c->name, when);
	return false;
}

static int run_command(struct command_context *context,
	struct command *c, const char **words, unsigned num_words)
{
	struct command_invocation cmd = {
		.ctx = context,
		.current = c,
		.name = c->name,
		.argc = num_words - 1,
		.argv = words + 1,
	};

	cmd.output = Jim_NewEmptyStringObj(context->interp);
	Jim_IncrRefCount(cmd.output);

	int retval = c->handler(&cmd);
	if (retval == ERROR_COMMAND_SYNTAX_ERROR) {
		/* Print help for command */
		command_run_linef(context, "usage %s", words[0]);
	} else if (retval == ERROR_COMMAND_CLOSE_CONNECTION) {
		/* just fall through for a shutdown request */
	} else {
		if (retval != ERROR_OK)
			LOG_DEBUG("Command '%s' failed with error code %d",
						words[0], retval);
		/* Use the command output as the Tcl result */
		Jim_SetResult(context->interp, cmd.output);
	}
	Jim_DecrRefCount(context->interp, cmd.output);

	return retval;
}

int command_run_line(struct command_context *context, char *line)
{
	/* all the parent commands have been registered with the interpreter
	 * so, can just evaluate the line as a script and check for
	 * results
	 */
	/* run the line thru a script engine */
	int retval = ERROR_FAIL;
	int retcode;
	/* Beware! This code needs to be reentrant. It is also possible
	 * for OpenOCD commands to be invoked directly from Tcl. This would
	 * happen when the Jim Tcl interpreter is provided by eCos for
	 * instance.
	 */
	struct target *saved_target_override = context->current_target_override;
	context->current_target_override = NULL;

	Jim_Interp *interp = context->interp;
	struct command_context *old_context = Jim_GetAssocData(interp, "context");
	Jim_DeleteAssocData(interp, "context");
	retcode = Jim_SetAssocData(interp, "context", NULL, context);
	if (retcode == JIM_OK) {
		/* associated the return value */
		Jim_DeleteAssocData(interp, "retval");
		retcode = Jim_SetAssocData(interp, "retval", NULL, &retval);
		if (retcode == JIM_OK) {
			retcode = Jim_Eval_Named(interp, line, 0, 0);

			Jim_DeleteAssocData(interp, "retval");
		}
		Jim_DeleteAssocData(interp, "context");
		int inner_retcode = Jim_SetAssocData(interp, "context", NULL, old_context);
		if (retcode == JIM_OK)
			retcode = inner_retcode;
	}
	context->current_target_override = saved_target_override;
	if (retcode == JIM_OK) {
		const char *result;
		int reslen;

		result = Jim_GetString(Jim_GetResult(interp), &reslen);
		if (reslen > 0) {
			command_output_text(context, result);
			command_output_text(context, "\n");
		}
		retval = ERROR_OK;
	} else if (retcode == JIM_EXIT) {
		/* ignore.
		 * exit(Jim_GetExitCode(interp)); */
	} else if (retcode == ERROR_COMMAND_CLOSE_CONNECTION) {
		return retcode;
	} else {
		Jim_MakeErrorMessage(interp);
		/* error is broadcast */
		LOG_USER("%s", Jim_GetString(Jim_GetResult(interp), NULL));

		if (retval == ERROR_OK) {
			/* It wasn't a low level OpenOCD command that failed */
			return ERROR_FAIL;
		}
		return retval;
	}

	return retval;
}

int command_run_linef(struct command_context *context, const char *format, ...)
{
	int retval = ERROR_FAIL;
	char *string;
	va_list ap;
	va_start(ap, format);
	string = alloc_vprintf(format, ap);
	if (string != NULL) {
		retval = command_run_line(context, string);
		free(string);
	}
	va_end(ap);
	return retval;
}

void command_set_output_handler(struct command_context *context,
	command_output_handler_t output_handler, void *priv)
{
	context->output_handler = output_handler;
	context->output_handler_priv = priv;
}

struct command_context *copy_command_context(struct command_context *context)
{
	struct command_context *copy_context = malloc(sizeof(struct command_context));

	*copy_context = *context;

	return copy_context;
}

void command_done(struct command_context *cmd_ctx)
{
	if (NULL == cmd_ctx)
		return;

	free(cmd_ctx);
}

/* find full path to file */
static int jim_find(Jim_Interp *interp, int argc, Jim_Obj *const *argv)
{
	if (argc != 2)
		return JIM_ERR;
	const char *file = Jim_GetString(argv[1], NULL);
	char *full_path = find_file(file);
	if (full_path == NULL)
		return JIM_ERR;
	Jim_Obj *result = Jim_NewStringObj(interp, full_path, strlen(full_path));
	free(full_path);

	Jim_SetResult(interp, result);
	return JIM_OK;
}

COMMAND_HANDLER(jim_echo)
{
	if (CMD_ARGC == 2 && !strcmp(CMD_ARGV[0], "-n")) {
		LOG_USER_N("%s", CMD_ARGV[1]);
		return JIM_OK;
	}
	if (CMD_ARGC != 1)
		return JIM_ERR;
	LOG_USER("%s", CMD_ARGV[0]);
	return JIM_OK;
}

/* Capture progress output and return as tcl return value. If the
 * progress output was empty, return tcl return value.
 */
static int jim_capture(Jim_Interp *interp, int argc, Jim_Obj *const *argv)
{
	if (argc != 2)
		return JIM_ERR;

	struct log_capture_state *state = command_log_capture_start(interp);

	/* disable polling during capture. This avoids capturing output
	 * from polling.
	 *
	 * This is necessary in order to avoid accidentally getting a non-empty
	 * string for tcl fn's.
	 */
	bool save_poll = jtag_poll_get_enabled();

	jtag_poll_set_enabled(false);

	const char *str = Jim_GetString(argv[1], NULL);
	int retcode = Jim_Eval_Named(interp, str, __THIS__FILE__, __LINE__);

	jtag_poll_set_enabled(save_poll);

	command_log_capture_finish(state);

	return retcode;
}

struct help_entry {
	struct list_head lh;
	char *cmd_name;
	char *help;
	char *usage;
};

static COMMAND_HELPER(command_help_show, struct help_entry *c,
	bool show_help, const char *cmd_match);

static COMMAND_HELPER(command_help_show_list, bool show_help, const char *cmd_match)
{
	struct help_entry *entry;

	list_for_each_entry(entry, CMD_CTX->help_list, lh)
		CALL_COMMAND_HANDLER(command_help_show, entry, show_help, cmd_match);
	return ERROR_OK;
}

#define HELP_LINE_WIDTH(_n) (int)(76 - (2 * _n))

static void command_help_show_indent(unsigned n)
{
	for (unsigned i = 0; i < n; i++)
		LOG_USER_N("  ");
}
static void command_help_show_wrap(const char *str, unsigned n, unsigned n2)
{
	const char *cp = str, *last = str;
	while (*cp) {
		const char *next = last;
		do {
			cp = next;
			do {
				next++;
			} while (*next != ' ' && *next != '\t' && *next != '\0');
		} while ((next - last < HELP_LINE_WIDTH(n)) && *next != '\0');
		if (next - last < HELP_LINE_WIDTH(n))
			cp = next;
		command_help_show_indent(n);
		LOG_USER("%.*s", (int)(cp - last), last);
		last = cp + 1;
		n = n2;
	}
}

static COMMAND_HELPER(command_help_show, struct help_entry *c,
	bool show_help, const char *cmd_match)
{
	unsigned int n = 0;
	for (const char *s = strchr(c->cmd_name, ' '); s; s = strchr(s + 1, ' '))
		n++;

	/* If the match string occurs anywhere, we print out
	 * stuff for this command. */
	bool is_match = (strstr(c->cmd_name, cmd_match) != NULL) ||
		((c->usage != NULL) && (strstr(c->usage, cmd_match) != NULL)) ||
		((c->help != NULL) && (strstr(c->help, cmd_match) != NULL));

	if (is_match) {
		command_help_show_indent(n);
		LOG_USER_N("%s", c->cmd_name);

		if (c->usage && strlen(c->usage) > 0) {
			LOG_USER_N(" ");
			command_help_show_wrap(c->usage, 0, n + 5);
		} else
			LOG_USER_N("\n");
	}

	if (is_match && show_help) {
		char *msg;

		/* TODO: factorize jim_command_mode() to avoid running jim command here */
		char *request = alloc_printf("command mode %s", c->cmd_name);
		if (!request) {
			LOG_ERROR("Out of memory");
			return ERROR_FAIL;
		}
		int retval = Jim_Eval(CMD_CTX->interp, request);
		free(request);
		enum command_mode mode = COMMAND_UNKNOWN;
		if (retval != JIM_ERR) {
			const char *result = Jim_GetString(Jim_GetResult(CMD_CTX->interp), NULL);
			if (!strcmp(result, "any"))
				mode = COMMAND_ANY;
			else if (!strcmp(result, "config"))
				mode = COMMAND_CONFIG;
			else if (!strcmp(result, "exec"))
				mode = COMMAND_EXEC;
		}

		/* Normal commands are runtime-only; highlight exceptions */
		if (mode != COMMAND_EXEC) {
			const char *stage_msg = "";

			switch (mode) {
				case COMMAND_CONFIG:
					stage_msg = " (configuration command)";
					break;
				case COMMAND_ANY:
					stage_msg = " (command valid any time)";
					break;
				default:
					stage_msg = " (?mode error?)";
					break;
			}
			msg = alloc_printf("%s%s", c->help ? : "", stage_msg);
		} else
			msg = alloc_printf("%s", c->help ? : "");

		if (NULL != msg) {
			command_help_show_wrap(msg, n + 3, n + 3);
			free(msg);
		} else
			return -ENOMEM;
	}

	return ERROR_OK;
}

COMMAND_HANDLER(handle_help_command)
{
	bool full = strcmp(CMD_NAME, "help") == 0;
	int retval;
	char *cmd_match;

	if (CMD_ARGC <= 0)
		cmd_match = strdup("");

	else {
		cmd_match = strdup(CMD_ARGV[0]);

		for (unsigned int i = 1; i < CMD_ARGC && cmd_match; ++i) {
			char *prev = cmd_match;
			cmd_match = alloc_printf("%s %s", prev, CMD_ARGV[i]);
			free(prev);
		}
	}

	if (cmd_match == NULL) {
		LOG_ERROR("unable to build search string");
		return -ENOMEM;
	}
	retval = CALL_COMMAND_HANDLER(command_help_show_list, full, cmd_match);

	free(cmd_match);
	return retval;
}

static char *alloc_concatenate_strings(int argc, Jim_Obj * const *argv)
{
	char *prev, *all;
	int i;

	assert(argc >= 1);

	all = strdup(Jim_GetString(argv[0], NULL));
	if (!all) {
		LOG_ERROR("Out of memory");
		return NULL;
	}

	for (i = 1; i < argc; ++i) {
		prev = all;
		all = alloc_printf("%s %s", all, Jim_GetString(argv[i], NULL));
		free(prev);
		if (!all) {
			LOG_ERROR("Out of memory");
			return NULL;
		}
	}

	return all;
}

static int exec_command(Jim_Interp *interp, struct command_context *cmd_ctx,
		struct command *c, int argc, Jim_Obj * const *argv)
{
	if (c->jim_handler)
		return c->jim_handler(interp, argc, argv);

	/* use c->handler */
	unsigned int nwords;
	char **words = script_command_args_alloc(argc, argv, &nwords);
	if (!words)
		return JIM_ERR;

	int retval = run_command(cmd_ctx, c, (const char **)words, nwords);
	script_command_args_free(words, nwords);
	return command_retval_set(interp, retval);
}

static int jim_command_dispatch(Jim_Interp *interp, int argc, Jim_Obj * const *argv)
{
	script_debug(interp, argc, argv);

	/* check subcommands */
	if (argc > 1) {
		char *s = alloc_printf("%s %s", Jim_GetString(argv[0], NULL), Jim_GetString(argv[1], NULL));
		Jim_Obj *js = Jim_NewStringObj(interp, s, -1);
		Jim_IncrRefCount(js);
		free(s);
		Jim_Cmd *cmd = Jim_GetCommand(interp, js, JIM_NONE);
		if (cmd) {
			int retval = Jim_EvalObjPrefix(interp, js, argc - 2, argv + 2);
			Jim_DecrRefCount(interp, js);
			return retval;
		}
		Jim_DecrRefCount(interp, js);
	}

	struct command *c = jim_to_command(interp);
	if (!c->jim_handler && !c->handler) {
		Jim_EvalObjPrefix(interp, Jim_NewStringObj(interp, "usage", -1), 1, argv);
		return JIM_ERR;
	}

	struct command_context *cmd_ctx = current_command_context(interp);

	if (!command_can_run(cmd_ctx, c, Jim_GetString(argv[0], NULL)))
		return JIM_ERR;

	target_call_timer_callbacks_now();

	/*
	 * Black magic of overridden current target:
	 * If the command we are going to handle has a target prefix,
	 * override the current target temporarily for the time
	 * of processing the command.
	 * current_target_override is used also for event handlers
	 * therefore we prevent touching it if command has no prefix.
	 * Previous override is saved and restored back to ensure
	 * correct work when jim_command_dispatch() is re-entered.
	 */
	struct target *saved_target_override = cmd_ctx->current_target_override;
	if (c->jim_override_target)
		cmd_ctx->current_target_override = c->jim_override_target;

	int retval = exec_command(interp, cmd_ctx, c, argc, argv);

	if (c->jim_override_target)
		cmd_ctx->current_target_override = saved_target_override;

	return retval;
}

static int jim_command_mode(Jim_Interp *interp, int argc, Jim_Obj *const *argv)
{
	struct command_context *cmd_ctx = current_command_context(interp);
	enum command_mode mode;

	if (argc > 1) {
		char *full_name = alloc_concatenate_strings(argc - 1, argv + 1);
		if (!full_name)
			return JIM_ERR;
		Jim_Obj *s = Jim_NewStringObj(interp, full_name, -1);
		Jim_IncrRefCount(s);
		Jim_Cmd *cmd = Jim_GetCommand(interp, s, JIM_NONE);
		Jim_DecrRefCount(interp, s);
		free(full_name);
		if (!cmd || !(jimcmd_is_proc(cmd) || jimcmd_is_ocd_command(cmd))) {
			Jim_SetResultString(interp, "unknown", -1);
			return JIM_OK;
		}

		if (jimcmd_is_proc(cmd)) {
			/* tcl proc */
			mode = COMMAND_ANY;
		} else {
			struct command *c = jimcmd_privdata(cmd);

			mode = c->mode;
		}
	} else
		mode = cmd_ctx->mode;

	const char *mode_str;
	switch (mode) {
		case COMMAND_ANY:
			mode_str = "any";
			break;
		case COMMAND_CONFIG:
			mode_str = "config";
			break;
		case COMMAND_EXEC:
			mode_str = "exec";
			break;
		default:
			mode_str = "unknown";
			break;
	}
	Jim_SetResultString(interp, mode_str, -1);
	return JIM_OK;
}

int help_del_all_commands(struct command_context *cmd_ctx)
{
	struct help_entry *curr, *n;

	list_for_each_entry_safe(curr, n, cmd_ctx->help_list, lh) {
		list_del(&curr->lh);
		free(curr->cmd_name);
		free(curr->help);
		free(curr->usage);
		free(curr);
	}
	return ERROR_OK;
}

static int help_del_command(struct command_context *cmd_ctx, const char *cmd_name)
{
	struct help_entry *curr;

	list_for_each_entry(curr, cmd_ctx->help_list, lh) {
		if (!strcmp(cmd_name, curr->cmd_name)) {
			list_del(&curr->lh);
			free(curr->cmd_name);
			free(curr->help);
			free(curr->usage);
			free(curr);
			break;
		}
	}

	return ERROR_OK;
}

static int help_add_command(struct command_context *cmd_ctx,
	const char *cmd_name, const char *help_text, const char *usage_text)
{
	int cmp = -1; /* add after curr */
	struct help_entry *curr;

	list_for_each_entry_reverse(curr, cmd_ctx->help_list, lh) {
		cmp = strcmp(cmd_name, curr->cmd_name);
		if (cmp >= 0)
			break;
	}

	struct help_entry *entry;
	if (cmp) {
		entry = calloc(1, sizeof(*entry));
		if (!entry) {
			LOG_ERROR("Out of memory");
			return ERROR_FAIL;
		}
		entry->cmd_name = strdup(cmd_name);
		if (!entry->cmd_name) {
			LOG_ERROR("Out of memory");
			free(entry);
			return ERROR_FAIL;
		}
		list_add(&entry->lh, &curr->lh);
	} else {
		entry = curr;
	}

	if (help_text) {
		char *text = strdup(help_text);
		if (!text) {
			LOG_ERROR("Out of memory");
			return ERROR_FAIL;
		}
		free(entry->help);
		entry->help = text;
	}

	if (usage_text) {
		char *text = strdup(usage_text);
		if (!text) {
			LOG_ERROR("Out of memory");
			return ERROR_FAIL;
		}
		free(entry->usage);
		entry->usage = text;
	}

	return ERROR_OK;
}

COMMAND_HANDLER(handle_help_add_command)
{
	if (CMD_ARGC != 2)
		return ERROR_COMMAND_SYNTAX_ERROR;

	const char *help = !strcmp(CMD_NAME, "add_help_text") ? CMD_ARGV[1] : NULL;
	const char *usage = !strcmp(CMD_NAME, "add_usage_text") ? CMD_ARGV[1] : NULL;
	if (!help && !usage) {
		LOG_ERROR("command name '%s' is unknown", CMD_NAME);
		return ERROR_COMMAND_SYNTAX_ERROR;
	}
	const char *cmd_name = CMD_ARGV[0];
	return help_add_command(CMD_CTX, cmd_name, help, usage);
}

/* sleep command sleeps for <n> milliseconds
 * this is useful in target startup scripts
 */
COMMAND_HANDLER(handle_sleep_command)
{
	bool busy = false;
	if (CMD_ARGC == 2) {
		if (strcmp(CMD_ARGV[1], "busy") == 0)
			busy = true;
		else
			return ERROR_COMMAND_SYNTAX_ERROR;
	} else if (CMD_ARGC < 1 || CMD_ARGC > 2)
		return ERROR_COMMAND_SYNTAX_ERROR;

	unsigned long duration = 0;
	int retval = parse_ulong(CMD_ARGV[0], &duration);
	if (ERROR_OK != retval)
		return retval;

	if (!busy) {
		int64_t then = timeval_ms();
		while (timeval_ms() - then < (int64_t)duration) {
			target_call_timer_callbacks_now(NULL);
			usleep(1000);
		}
	} else
		busy_sleep(duration);

	return ERROR_OK;
}

static const struct command_registration command_subcommand_handlers[] = {
	{
		.name = "mode",
		.mode = COMMAND_ANY,
		.jim_handler = jim_command_mode,
		.usage = "[command_name ...]",
		.help = "Returns the command modes allowed by a command: "
			"'any', 'config', or 'exec'. If no command is "
			"specified, returns the current command mode. "
			"Returns 'unknown' if an unknown command is given. "
			"Command can be multiple tokens.",
	},
	COMMAND_REGISTRATION_DONE
};

static const struct command_registration command_builtin_handlers[] = {
	{
		.name = "ocd_find",
		.mode = COMMAND_ANY,
		.jim_handler = jim_find,
		.help = "find full path to file",
		.usage = "file",
	},
	{
		.name = "capture",
		.mode = COMMAND_ANY,
		.jim_handler = jim_capture,
		.help = "Capture progress output and return as tcl return value. If the "
				"progress output was empty, return tcl return value.",
		.usage = "command",
	},
	{
		.name = "echo",
		.handler = jim_echo,
		.mode = COMMAND_ANY,
		.help = "Logs a message at \"user\" priority. "
			"Output message to stdout. "
			"Option \"-n\" suppresses trailing newline",
		.usage = "[-n] string",
	},
	{
		.name = "add_help_text",
		.handler = handle_help_add_command,
		.mode = COMMAND_ANY,
		.help = "Add new command help text; "
			"Command can be multiple tokens.",
		.usage = "command_name helptext_string",
	},
	{
		.name = "add_usage_text",
		.handler = handle_help_add_command,
		.mode = COMMAND_ANY,
		.help = "Add new command usage text; "
			"command can be multiple tokens.",
		.usage = "command_name usage_string",
	},
	{
		.name = "sleep",
		.handler = handle_sleep_command,
		.mode = COMMAND_ANY,
		.help = "Sleep for specified number of milliseconds.  "
			"\"busy\" will busy wait instead (avoid this).",
		.usage = "milliseconds ['busy']",
	},
	{
		.name = "help",
		.handler = handle_help_command,
		.mode = COMMAND_ANY,
		.help = "Show full command help; "
			"command can be multiple tokens.",
		.usage = "[command_name]",
	},
	{
		.name = "usage",
		.handler = handle_help_command,
		.mode = COMMAND_ANY,
		.help = "Show basic command usage; "
			"command can be multiple tokens.",
		.usage = "[command_name]",
	},
	{
		.name = "command",
		.mode = COMMAND_ANY,
		.help = "core command group (introspection)",
		.chain = command_subcommand_handlers,
		.usage = "",
	},
	COMMAND_REGISTRATION_DONE
};

struct command_context *command_init(const char *startup_tcl, Jim_Interp *interp)
{
	struct command_context *context = calloc(1, sizeof(struct command_context));

	context->mode = COMMAND_EXEC;

	/* context can be duplicated. Put list head on separate mem-chunk to keep list consistent */
	context->help_list = malloc(sizeof(*context->help_list));
	INIT_LIST_HEAD(context->help_list);

	/* Create a jim interpreter if we were not handed one */
	if (interp == NULL) {
		/* Create an interpreter */
		interp = Jim_CreateInterp();
		/* Add all the Jim core commands */
		Jim_RegisterCoreCommands(interp);
		Jim_InitStaticExtensions(interp);
	}

	context->interp = interp;

	register_commands(context, NULL, command_builtin_handlers);

	Jim_SetAssocData(interp, "context", NULL, context);
	if (Jim_Eval_Named(interp, startup_tcl, "embedded:startup.tcl", 1) == JIM_ERR) {
		LOG_ERROR("Failed to run startup.tcl (embedded into OpenOCD)");
		Jim_MakeErrorMessage(interp);
		LOG_USER_N("%s", Jim_GetString(Jim_GetResult(interp), NULL));
		exit(-1);
	}
	Jim_DeleteAssocData(interp, "context");

	return context;
}

void command_exit(struct command_context *context)
{
	if (!context)
		return;

	Jim_FreeInterp(context->interp);
	free(context->help_list);
	command_done(context);
}

int command_context_mode(struct command_context *cmd_ctx, enum command_mode mode)
{
	if (!cmd_ctx)
		return ERROR_COMMAND_SYNTAX_ERROR;

	cmd_ctx->mode = mode;
	return ERROR_OK;
}

void process_jim_events(struct command_context *cmd_ctx)
{
	static int recursion;
	if (recursion)
		return;

	recursion++;
	Jim_ProcessEvents(cmd_ctx->interp, JIM_ALL_EVENTS | JIM_DONT_WAIT);
	recursion--;
}

#define DEFINE_PARSE_NUM_TYPE(name, type, func, min, max) \
	int parse ## name(const char *str, type * ul) \
	{ \
		if (!*str) { \
			LOG_ERROR("Invalid command argument"); \
			return ERROR_COMMAND_ARGUMENT_INVALID; \
		} \
		char *end; \
		errno = 0; \
		*ul = func(str, &end, 0); \
		if (*end) { \
			LOG_ERROR("Invalid command argument"); \
			return ERROR_COMMAND_ARGUMENT_INVALID; \
		} \
		if ((max == *ul) && (ERANGE == errno)) { \
			LOG_ERROR("Argument overflow");	\
			return ERROR_COMMAND_ARGUMENT_OVERFLOW;	\
		} \
		if (min && (min == *ul) && (ERANGE == errno)) { \
			LOG_ERROR("Argument underflow"); \
			return ERROR_COMMAND_ARGUMENT_UNDERFLOW; \
		} \
		return ERROR_OK; \
	}
DEFINE_PARSE_NUM_TYPE(_ulong, unsigned long, strtoul, 0, ULONG_MAX)
DEFINE_PARSE_NUM_TYPE(_ullong, unsigned long long, strtoull, 0, ULLONG_MAX)
DEFINE_PARSE_NUM_TYPE(_long, long, strtol, LONG_MIN, LONG_MAX)
DEFINE_PARSE_NUM_TYPE(_llong, long long, strtoll, LLONG_MIN, LLONG_MAX)

#define DEFINE_PARSE_WRAPPER(name, type, min, max, functype, funcname) \
	int parse ## name(const char *str, type * ul) \
	{ \
		functype n; \
		int retval = parse ## funcname(str, &n); \
		if (ERROR_OK != retval)	\
			return retval; \
		if (n > max) \
			return ERROR_COMMAND_ARGUMENT_OVERFLOW;	\
		if (min) \
			return ERROR_COMMAND_ARGUMENT_UNDERFLOW; \
		*ul = n; \
		return ERROR_OK; \
	}

#define DEFINE_PARSE_ULONGLONG(name, type, min, max) \
	DEFINE_PARSE_WRAPPER(name, type, min, max, unsigned long long, _ullong)
DEFINE_PARSE_ULONGLONG(_uint, unsigned, 0, UINT_MAX)
DEFINE_PARSE_ULONGLONG(_u64,  uint64_t, 0, UINT64_MAX)
DEFINE_PARSE_ULONGLONG(_u32,  uint32_t, 0, UINT32_MAX)
DEFINE_PARSE_ULONGLONG(_u16,  uint16_t, 0, UINT16_MAX)
DEFINE_PARSE_ULONGLONG(_u8,   uint8_t,  0, UINT8_MAX)

DEFINE_PARSE_ULONGLONG(_target_addr, target_addr_t, 0, TARGET_ADDR_MAX)

#define DEFINE_PARSE_LONGLONG(name, type, min, max) \
	DEFINE_PARSE_WRAPPER(name, type, min, max, long long, _llong)
DEFINE_PARSE_LONGLONG(_int, int,     n < INT_MIN,   INT_MAX)
DEFINE_PARSE_LONGLONG(_s64, int64_t, n < INT64_MIN, INT64_MAX)
DEFINE_PARSE_LONGLONG(_s32, int32_t, n < INT32_MIN, INT32_MAX)
DEFINE_PARSE_LONGLONG(_s16, int16_t, n < INT16_MIN, INT16_MAX)
DEFINE_PARSE_LONGLONG(_s8,  int8_t,  n < INT8_MIN,  INT8_MAX)

static int command_parse_bool(const char *in, bool *out,
	const char *on, const char *off)
{
	if (strcasecmp(in, on) == 0)
		*out = true;
	else if (strcasecmp(in, off) == 0)
		*out = false;
	else
		return ERROR_COMMAND_SYNTAX_ERROR;
	return ERROR_OK;
}

int command_parse_bool_arg(const char *in, bool *out)
{
	if (command_parse_bool(in, out, "on", "off") == ERROR_OK)
		return ERROR_OK;
	if (command_parse_bool(in, out, "enable", "disable") == ERROR_OK)
		return ERROR_OK;
	if (command_parse_bool(in, out, "true", "false") == ERROR_OK)
		return ERROR_OK;
	if (command_parse_bool(in, out, "yes", "no") == ERROR_OK)
		return ERROR_OK;
	if (command_parse_bool(in, out, "1", "0") == ERROR_OK)
		return ERROR_OK;
	return ERROR_COMMAND_SYNTAX_ERROR;
}

COMMAND_HELPER(handle_command_parse_bool, bool *out, const char *label)
{
	switch (CMD_ARGC) {
		case 1: {
			const char *in = CMD_ARGV[0];
			if (command_parse_bool_arg(in, out) != ERROR_OK) {
				LOG_ERROR("%s: argument '%s' is not valid", CMD_NAME, in);
				return ERROR_COMMAND_SYNTAX_ERROR;
			}
		}
			/* fallthrough */
		case 0:
			LOG_INFO("%s is %s", label, *out ? "enabled" : "disabled");
			break;
		default:
			return ERROR_COMMAND_SYNTAX_ERROR;
	}
	return ERROR_OK;
}<|MERGE_RESOLUTION|>--- conflicted
+++ resolved
@@ -246,44 +246,6 @@
 	return cmd_ctx;
 }
 
-<<<<<<< HEAD
-static int script_command_run(Jim_Interp *interp,
-	int argc, Jim_Obj * const *argv, struct command *c)
-{
-	target_call_timer_callbacks_now(NULL);
-	LOG_USER_N("%s", "");	/* Keep GDB connection alive*/
-
-	unsigned nwords;
-	char **words = script_command_args_alloc(argc, argv, &nwords);
-	if (NULL == words)
-		return JIM_ERR;
-
-	struct command_context *cmd_ctx = current_command_context(interp);
-	int retval = run_command(cmd_ctx, c, (const char **)words, nwords);
-
-	script_command_args_free(words, nwords);
-	return command_retval_set(interp, retval);
-}
-
-static int script_command(Jim_Interp *interp, int argc, Jim_Obj *const *argv)
-{
-	/* the private data is stashed in the interp structure */
-
-	struct command *c = interp->cmdPrivData;
-	assert(c);
-	script_debug(interp, argc, argv);
-	return script_command_run(interp, argc, argv, c);
-}
-
-static struct command *command_root(struct command *c)
-{
-	while (NULL != c->parent)
-		c = c->parent;
-	return c;
-}
-
-=======
->>>>>>> a115b589
 /**
  * Find a openocd command from fullname.
  * @returns Returns the named command if it is registred in interp.
